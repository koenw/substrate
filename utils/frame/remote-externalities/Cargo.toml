--- conflicted
+++ resolved
@@ -28,11 +28,7 @@
 sp-version = { version = "5.0.0", path = "../../../primitives/version" }
 
 [dev-dependencies]
-<<<<<<< HEAD
-tokio = { version = "1.15.0", features = ["macros", "rt-multi-thread"] }
-=======
 tokio = { version = "1.17.0", features = ["macros", "rt-multi-thread"] }
->>>>>>> 62fcc8ab
 pallet-elections-phragmen = { path = "../../../frame/elections-phragmen", version = "5.0.0-dev" }
 frame-support = { path = "../../../frame/support", version = "4.0.0-dev" }
 
