--- conflicted
+++ resolved
@@ -333,145 +333,4 @@
 
 	network_starter.start_network();
 	Ok(task_manager)
-<<<<<<< HEAD
-}
-
-/// Builds a new service for a light client.
-pub fn new_light(mut config: Configuration) -> Result<TaskManager, ServiceError> {
-	let telemetry = config
-		.telemetry_endpoints
-		.clone()
-		.filter(|x| !x.is_empty())
-		.map(|endpoints| -> Result<_, sc_telemetry::Error> {
-			let worker = TelemetryWorker::new(16)?;
-			let telemetry = worker.handle().new_telemetry(endpoints);
-			Ok((worker, telemetry))
-		})
-		.transpose()?;
-
-	let executor = NativeElseWasmExecutor::<ExecutorDispatch>::new(
-		config.wasm_method,
-		config.default_heap_pages,
-		config.max_runtime_instances,
-	);
-
-	let (client, backend, keystore_container, mut task_manager, on_demand) =
-		sc_service::new_light_parts::<Block, RuntimeApi, _>(
-			&config,
-			telemetry.as_ref().map(|(_, telemetry)| telemetry.handle()),
-			executor,
-		)?;
-
-	let mut telemetry = telemetry.map(|(worker, telemetry)| {
-		task_manager.spawn_handle().spawn("telemetry", worker.run());
-		telemetry
-	});
-
-	config.network.extra_sets.push(sc_finality_grandpa::grandpa_peers_set_config());
-
-	let select_chain = sc_consensus::LongestChain::new(backend.clone());
-
-	let transaction_pool = Arc::new(sc_transaction_pool::BasicPool::new_light(
-		config.transaction_pool.clone(),
-		config.prometheus_registry(),
-		task_manager.spawn_essential_handle(),
-		client.clone(),
-		on_demand.clone(),
-	));
-
-	let (grandpa_block_import, grandpa_link) = sc_finality_grandpa::block_import(
-		client.clone(),
-		&(client.clone() as Arc<_>),
-		select_chain.clone(),
-		telemetry.as_ref().map(|x| x.handle()),
-	)?;
-
-	let slot_duration = sc_consensus_aura::slot_duration(&*client)?.slot_duration();
-
-	let import_queue =
-		sc_consensus_aura::import_queue::<AuraPair, _, _, _, _, _, _>(ImportQueueParams {
-			block_import: grandpa_block_import.clone(),
-			justification_import: Some(Box::new(grandpa_block_import.clone())),
-			client: client.clone(),
-			create_inherent_data_providers: move |_, ()| async move {
-				let timestamp = sp_timestamp::InherentDataProvider::from_system_time();
-
-				let slot =
-					sp_consensus_aura::inherents::InherentDataProvider::from_timestamp_and_duration(
-						*timestamp,
-						slot_duration,
-					);
-
-				Ok((timestamp, slot))
-			},
-			spawner: &task_manager.spawn_essential_handle(),
-			can_author_with: sp_consensus::NeverCanAuthor,
-			registry: config.prometheus_registry(),
-			check_for_equivocation: Default::default(),
-			telemetry: telemetry.as_ref().map(|x| x.handle()),
-		})?;
-
-	let warp_sync = Arc::new(sc_finality_grandpa::warp_proof::NetworkProvider::new(
-		backend.clone(),
-		grandpa_link.shared_authority_set().clone(),
-	));
-
-	let (network, system_rpc_tx, network_starter) =
-		sc_service::build_network(sc_service::BuildNetworkParams {
-			config: &config,
-			client: client.clone(),
-			transaction_pool: transaction_pool.clone(),
-			spawn_handle: task_manager.spawn_handle(),
-			import_queue,
-			on_demand: Some(on_demand.clone()),
-			block_announce_validator_builder: None,
-			warp_sync: Some(warp_sync),
-		})?;
-
-	sc_service::build_offchain_workers(
-		&config,
-		task_manager.spawn_handle(),
-		client.clone(),
-		network.clone(),
-	);
-
-	let enable_grandpa = !config.disable_grandpa;
-	if enable_grandpa {
-		let name = config.network.node_name.clone();
-
-		let config = sc_finality_grandpa::Config {
-			gossip_duration: std::time::Duration::from_millis(333),
-			justification_period: 512,
-			name: Some(name),
-			observer_enabled: false,
-			keystore: None,
-			local_role: config.role.clone(),
-			telemetry: telemetry.as_ref().map(|x| x.handle()),
-		};
-
-		task_manager.spawn_handle().spawn_blocking(
-			"grandpa-observer",
-			sc_finality_grandpa::run_grandpa_observer(config, grandpa_link, network.clone())?,
-		);
-	}
-
-	sc_service::spawn_tasks(sc_service::SpawnTasksParams {
-		remote_blockchain: Some(backend.remote_blockchain()),
-		transaction_pool,
-		task_manager: &mut task_manager,
-		on_demand: Some(on_demand),
-		rpc_extensions_builder: Box::new(|_, _| Ok(())),
-		config,
-		client,
-		keystore: keystore_container.sync_keystore(),
-		backend,
-		network,
-		system_rpc_tx,
-		telemetry: telemetry.as_mut(),
-	})?;
-
-	network_starter.start_network();
-	Ok(task_manager)
-=======
->>>>>>> 1f1fc455
 }