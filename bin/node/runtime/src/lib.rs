--- conflicted
+++ resolved
@@ -1001,11 +1001,8 @@
 		Proxy: pallet_proxy::{Module, Call, Storage, Event<T>},
 		Multisig: pallet_multisig::{Module, Call, Storage, Event<T>},
 		Assets: pallet_assets::{Module, Call, Storage, Event<T>},
-<<<<<<< HEAD
+		Mmr: pallet_mmr::{Module, Storage},
 		NameService: pallet_name_service::{Module, Call, Storage, Event<T>},
-=======
-		Mmr: pallet_mmr::{Module, Storage},
->>>>>>> 661bbc9a
 	}
 );
 
