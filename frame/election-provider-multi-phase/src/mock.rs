// This file is part of Substrate.

// Copyright (C) 2021-2022 Parity Technologies (UK) Ltd.
// SPDX-License-Identifier: Apache-2.0

// Licensed under the Apache License, Version 2.0 (the "License");
// you may not use this file except in compliance with the License.
// You may obtain a copy of the License at
//
// 	http://www.apache.org/licenses/LICENSE-2.0
//
// Unless required by applicable law or agreed to in writing, software
// distributed under the License is distributed on an "AS IS" BASIS,
// WITHOUT WARRANTIES OR CONDITIONS OF ANY KIND, either express or implied.
// See the License for the specific language governing permissions and
// limitations under the License.

use super::*;
use crate as multi_phase;
use frame_election_provider_support::{
	data_provider, onchain, ElectionDataProvider, NposSolution, SequentialPhragmen,
};
pub use frame_support::{assert_noop, assert_ok};
use frame_support::{
	bounded_vec, parameter_types,
	traits::{ConstU32, Hooks},
	weights::Weight,
	BoundedVec,
};
use multi_phase::unsigned::{IndexAssignmentOf, VoterOf};
use parking_lot::RwLock;
use sp_core::{
	offchain::{
		testing::{PoolState, TestOffchainExt, TestTransactionPoolExt},
		OffchainDbExt, OffchainWorkerExt, TransactionPoolExt,
	},
	H256,
};
use sp_npos_elections::{
	assignment_ratio_to_staked_normalized, seq_phragmen, to_supports, ElectionResult,
	EvaluateSupport, ExtendedBalance,
};
use sp_runtime::{
	testing::Header,
	traits::{BlakeTwo256, IdentityLookup},
	PerU16,
};
use std::sync::Arc;

pub type Block = sp_runtime::generic::Block<Header, UncheckedExtrinsic>;
pub type UncheckedExtrinsic = sp_runtime::generic::UncheckedExtrinsic<AccountId, Call, (), ()>;

frame_support::construct_runtime!(
	pub enum Runtime where
		Block = Block,
		NodeBlock = Block,
		UncheckedExtrinsic = UncheckedExtrinsic
	{
		System: frame_system::{Pallet, Call, Event<T>, Config},
		Balances: pallet_balances::{Pallet, Call, Event<T>, Config<T>},
		MultiPhase: multi_phase::{Pallet, Call, Event<T>},
	}
);

pub(crate) type Balance = u64;
pub(crate) type AccountId = u64;
pub(crate) type BlockNumber = u64;
pub(crate) type VoterIndex = u32;
pub(crate) type TargetIndex = u16;

frame_election_provider_support::generate_solution_type!(
	#[compact]
	pub struct TestNposSolution::<VoterIndex = VoterIndex, TargetIndex = TargetIndex, Accuracy = PerU16>(16)
);

/// All events of this pallet.
pub(crate) fn multi_phase_events() -> Vec<super::Event<Runtime>> {
	System::events()
		.into_iter()
		.map(|r| r.event)
		.filter_map(|e| if let Event::MultiPhase(inner) = e { Some(inner) } else { None })
		.collect::<Vec<_>>()
}

/// To from `now` to block `n`.
pub fn roll_to(n: BlockNumber) {
	let now = System::block_number();
	for i in now + 1..=n {
		System::set_block_number(i);
		MultiPhase::on_initialize(i);
	}
}

pub fn roll_to_with_ocw(n: BlockNumber) {
	let now = System::block_number();
	for i in now + 1..=n {
		System::set_block_number(i);
		MultiPhase::on_initialize(i);
		MultiPhase::offchain_worker(i);
	}
}

pub struct TrimHelpers {
	pub voters: Vec<VoterOf<Runtime>>,
	pub assignments: Vec<IndexAssignmentOf<Runtime>>,
	pub encoded_size_of:
		Box<dyn Fn(&[IndexAssignmentOf<Runtime>]) -> Result<usize, sp_npos_elections::Error>>,
	pub voter_index: Box<
		dyn Fn(
			&<Runtime as frame_system::Config>::AccountId,
		) -> Option<SolutionVoterIndexOf<Runtime>>,
	>,
}

/// Helpers for setting up trimming tests.
///
/// Assignments are pre-sorted in reverse order of stake.
pub fn trim_helpers() -> TrimHelpers {
	let RoundSnapshot { voters, targets } = MultiPhase::snapshot().unwrap();
	let stakes: std::collections::HashMap<_, _> =
		voters.iter().map(|(id, stake, _)| (*id, *stake)).collect();

	// Compute the size of a solution comprised of the selected arguments.
	//
	// This function completes in `O(edges)`; it's expensive, but linear.
	let encoded_size_of = Box::new(|assignments: &[IndexAssignmentOf<Runtime>]| {
		SolutionOf::<Runtime>::try_from(assignments).map(|s| s.encoded_size())
	});
	let cache = helpers::generate_voter_cache::<Runtime>(&voters);
	let voter_index = helpers::voter_index_fn_owned::<Runtime>(cache);
	let target_index = helpers::target_index_fn::<Runtime>(&targets);

	let desired_targets = MultiPhase::desired_targets().unwrap();

	let ElectionResult::<_, SolutionAccuracyOf<Runtime>> { mut assignments, .. } =
		seq_phragmen(desired_targets as usize, targets.clone(), voters.clone(), None).unwrap();

	// sort by decreasing order of stake
	assignments.sort_unstable_by_key(|assignment| {
		std::cmp::Reverse(stakes.get(&assignment.who).cloned().unwrap_or_default())
	});

	// convert to IndexAssignment
	let assignments = assignments
		.iter()
		.map(|assignment| {
			IndexAssignmentOf::<Runtime>::new(assignment, &voter_index, &target_index)
		})
		.collect::<Result<Vec<_>, _>>()
		.expect("test assignments don't contain any voters with too many votes");

	TrimHelpers { voters, assignments, encoded_size_of, voter_index: Box::new(voter_index) }
}

/// Spit out a verifiable raw solution.
///
/// This is a good example of what an offchain miner would do.
pub fn raw_solution() -> RawSolution<SolutionOf<Runtime>> {
	let RoundSnapshot { voters, targets } = MultiPhase::snapshot().unwrap();
	let desired_targets = MultiPhase::desired_targets().unwrap();

	let ElectionResult::<_, SolutionAccuracyOf<Runtime>> { winners: _, assignments } =
		seq_phragmen(desired_targets as usize, targets.clone(), voters.clone(), None).unwrap();

	// closures
	let cache = helpers::generate_voter_cache::<Runtime>(&voters);
	let voter_index = helpers::voter_index_fn_linear::<Runtime>(&voters);
	let target_index = helpers::target_index_fn_linear::<Runtime>(&targets);
	let stake_of = helpers::stake_of_fn::<Runtime>(&voters, &cache);

	let score = {
		let staked = assignment_ratio_to_staked_normalized(assignments.clone(), &stake_of).unwrap();
		to_supports(&staked).evaluate()
	};
	let solution =
		<SolutionOf<Runtime>>::from_assignment(&assignments, &voter_index, &target_index).unwrap();

	let round = MultiPhase::round();
	RawSolution { solution, score, round }
}

pub fn witness() -> SolutionOrSnapshotSize {
	MultiPhase::snapshot()
		.map(|snap| SolutionOrSnapshotSize {
			voters: snap.voters.len() as u32,
			targets: snap.targets.len() as u32,
		})
		.unwrap_or_default()
}

impl frame_system::Config for Runtime {
	type SS58Prefix = ();
	type BaseCallFilter = frame_support::traits::Everything;
	type Origin = Origin;
	type Index = u64;
	type BlockNumber = BlockNumber;
	type Call = Call;
	type Hash = H256;
	type Hashing = BlakeTwo256;
	type AccountId = AccountId;
	type Lookup = IdentityLookup<Self::AccountId>;
	type Header = Header;
	type Event = Event;
	type BlockHashCount = ();
	type DbWeight = ();
	type BlockLength = ();
	type BlockWeights = BlockWeights;
	type Version = ();
	type PalletInfo = PalletInfo;
	type AccountData = pallet_balances::AccountData<u64>;
	type OnNewAccount = ();
	type OnKilledAccount = ();
	type SystemWeightInfo = ();
	type OnSetCode = ();
	type MaxConsumers = ConstU32<16>;
}

const NORMAL_DISPATCH_RATIO: Perbill = Perbill::from_percent(75);
parameter_types! {
	pub const ExistentialDeposit: u64 = 1;
	pub BlockWeights: frame_system::limits::BlockWeights = frame_system::limits::BlockWeights
		::with_sensible_defaults(2 * frame_support::weights::constants::WEIGHT_PER_SECOND, NORMAL_DISPATCH_RATIO);
}

impl pallet_balances::Config for Runtime {
	type Balance = Balance;
	type Event = Event;
	type DustRemoval = ();
	type ExistentialDeposit = ExistentialDeposit;
	type AccountStore = System;
	type MaxLocks = ();
	type MaxReserves = ();
	type ReserveIdentifier = [u8; 8];
	type WeightInfo = ();
}

parameter_types! {
	pub static Targets: Vec<AccountId> = vec![10, 20, 30, 40];
	pub static Voters: Vec<VoterOf<Runtime>> = vec![
		(1, 10, bounded_vec![10, 20]),
		(2, 10, bounded_vec![30, 40]),
		(3, 10, bounded_vec![40]),
		(4, 10, bounded_vec![10, 20, 30, 40]),
		// self votes.
		(10, 10, bounded_vec![10]),
		(20, 20, bounded_vec![20]),
		(30, 30, bounded_vec![30]),
		(40, 40, bounded_vec![40]),
	];

	pub static DesiredTargets: u32 = 2;
	pub static SignedPhase: BlockNumber = 10;
	pub static UnsignedPhase: BlockNumber = 5;
	pub static SignedMaxSubmissions: u32 = 5;
	pub static SignedDepositBase: Balance = 5;
	pub static SignedDepositByte: Balance = 0;
	pub static SignedDepositWeight: Balance = 0;
	pub static SignedRewardBase: Balance = 7;
	pub static SignedMaxWeight: Weight = BlockWeights::get().max_block;
	pub static MinerTxPriority: u64 = 100;
	pub static SolutionImprovementThreshold: Perbill = Perbill::zero();
	pub static OffchainRepeat: BlockNumber = 5;
	pub static MinerMaxWeight: Weight = BlockWeights::get().max_block;
	pub static MinerMaxLength: u32 = 256;
	pub static MockWeightInfo: bool = false;
<<<<<<< HEAD
	pub static VoterSnapshotPerBlock: VoterIndex = Bounded::max_value();
=======
	pub static MaxElectingVoters: VoterIndex = u32::max_value();
	pub static MaxElectableTargets: TargetIndex = TargetIndex::max_value();

>>>>>>> 8cbda809
	pub static EpochLength: u64 = 30;
	pub static OnChianFallback: bool = true;
	pub MaxVotesPerVoter: u32 = <TestNposSolution as NposSolution>::LIMIT as u32;
}

impl onchain::Config for Runtime {
	type Accuracy = sp_runtime::Perbill;
	type DataProvider = StakingMock;
	type TargetPageSize = ();
	type VoterPageSize = ();
	type MaxBackersPerWinner = ConstU32<{ u32::MAX }>;
	type MaxWinnersPerPage = ConstU32<{ u32::MAX }>;
}

pub struct MockFallback;
impl ElectionProvider for MockFallback {
	type AccountId = AccountId;
	type BlockNumber = u64;
	type Error = &'static str;
	type DataProvider = StakingMock;
	type Pages = ();
	type MaxBackersPerWinner = ConstU32<{ u32::MAX }>;
	type MaxWinnersPerPage = ConstU32<{ u32::MAX }>;

	fn elect(page: PageIndex) -> Result<BoundedSupportsOf<Self>, Self::Error> {
		assert_eq!(page, 0);

		if OnChianFallback::get() {
			onchain::OnChainSequentialPhragmen::<Runtime>::elect(page)
				.map_err(|_| "OnChainSequentialPhragmen failed")
		} else {
			super::NoFallback::<Runtime>::elect(page)
		}
	}
}

// Hopefully this won't be too much of a hassle to maintain.
pub struct DualMockWeightInfo;
impl multi_phase::weights::WeightInfo for DualMockWeightInfo {
	fn on_initialize_nothing() -> Weight {
		if MockWeightInfo::get() {
			Zero::zero()
		} else {
			<() as multi_phase::weights::WeightInfo>::on_initialize_nothing()
		}
	}
	fn create_snapshot_internal(v: u32, t: u32) -> Weight {
		if MockWeightInfo::get() {
			Zero::zero()
		} else {
			<() as multi_phase::weights::WeightInfo>::create_snapshot_internal(v, t)
		}
	}
	fn on_initialize_open_signed() -> Weight {
		if MockWeightInfo::get() {
			Zero::zero()
		} else {
			<() as multi_phase::weights::WeightInfo>::on_initialize_open_signed()
		}
	}
	fn on_initialize_open_unsigned() -> Weight {
		if MockWeightInfo::get() {
			Zero::zero()
		} else {
			<() as multi_phase::weights::WeightInfo>::on_initialize_open_unsigned()
		}
	}
	fn elect_queued(a: u32, d: u32) -> Weight {
		if MockWeightInfo::get() {
			Zero::zero()
		} else {
			<() as multi_phase::weights::WeightInfo>::elect_queued(a, d)
		}
	}
	fn finalize_signed_phase_accept_solution() -> Weight {
		if MockWeightInfo::get() {
			Zero::zero()
		} else {
			<() as multi_phase::weights::WeightInfo>::finalize_signed_phase_accept_solution()
		}
	}
	fn finalize_signed_phase_reject_solution() -> Weight {
		if MockWeightInfo::get() {
			Zero::zero()
		} else {
			<() as multi_phase::weights::WeightInfo>::finalize_signed_phase_reject_solution()
		}
	}
	fn submit() -> Weight {
		if MockWeightInfo::get() {
			Zero::zero()
		} else {
			<() as multi_phase::weights::WeightInfo>::submit()
		}
	}
	fn submit_unsigned(v: u32, t: u32, a: u32, d: u32) -> Weight {
		if MockWeightInfo::get() {
			// 10 base
			// 5 per edge.
			(10 as Weight).saturating_add((5 as Weight).saturating_mul(a as Weight))
		} else {
			<() as multi_phase::weights::WeightInfo>::submit_unsigned(v, t, a, d)
		}
	}
	fn feasibility_check(v: u32, t: u32, a: u32, d: u32) -> Weight {
		if MockWeightInfo::get() {
			// 10 base
			// 5 per edge.
			(10 as Weight).saturating_add((5 as Weight).saturating_mul(a as Weight))
		} else {
			<() as multi_phase::weights::WeightInfo>::feasibility_check(v, t, a, d)
		}
	}
}

parameter_types! {
	pub static Balancing: Option<(usize, ExtendedBalance)> = Some((0, 0));
}

pub struct TestBenchmarkingConfig;
impl BenchmarkingConfig for TestBenchmarkingConfig {
	const VOTERS: [u32; 2] = [400, 600];
	const ACTIVE_VOTERS: [u32; 2] = [100, 300];
	const TARGETS: [u32; 2] = [200, 400];
	const DESIRED_TARGETS: [u32; 2] = [100, 180];

	const SNAPSHOT_MAXIMUM_VOTERS: u32 = 1000;
	const MINER_MAXIMUM_VOTERS: u32 = 1000;

	const MAXIMUM_TARGETS: u32 = 200;
}

impl crate::Config for Runtime {
	type Event = Event;
	type Currency = Balances;
	type EstimateCallFee = frame_support::traits::ConstU32<8>;
	type SignedPhase = SignedPhase;
	type UnsignedPhase = UnsignedPhase;
	type SolutionImprovementThreshold = SolutionImprovementThreshold;
	type OffchainRepeat = OffchainRepeat;
	type MinerMaxWeight = MinerMaxWeight;
	type MinerMaxLength = MinerMaxLength;
	type MinerTxPriority = MinerTxPriority;
	type SignedRewardBase = SignedRewardBase;
	type SignedDepositBase = SignedDepositBase;
	type SignedDepositByte = ();
	type SignedDepositWeight = ();
	type SignedMaxWeight = SignedMaxWeight;
	type SignedMaxSubmissions = SignedMaxSubmissions;
	type SlashHandler = ();
	type RewardHandler = ();
	type DataProvider = StakingMock;
	type WeightInfo = DualMockWeightInfo;
	type BenchmarkingConfig = TestBenchmarkingConfig;
	type Fallback = MockFallback;
	type GovernanceFallback = NoFallback<Self>;
	type ForceOrigin = frame_system::EnsureRoot<AccountId>;
	type Solution = TestNposSolution;
	type MaxElectingVoters = MaxElectingVoters;
	type MaxElectableTargets = MaxElectableTargets;
	type Solver = SequentialPhragmen<AccountId, SolutionAccuracyOf<Runtime>, Balancing>;
}

impl<LocalCall> frame_system::offchain::SendTransactionTypes<LocalCall> for Runtime
where
	Call: From<LocalCall>,
{
	type OverarchingCall = Call;
	type Extrinsic = Extrinsic;
}

pub type Extrinsic = sp_runtime::testing::TestXt<Call, ()>;

parameter_types! {
	pub MaxNominations: u32 = <TestNposSolution as NposSolution>::LIMIT as u32;
}

#[derive(Default)]
pub struct ExtBuilder {}

pub struct StakingMock;
impl ElectionDataProvider for StakingMock {
	type AccountId = AccountId;
	type BlockNumber = u64;
	type MaxVotesPerVoter = MaxNominations;

<<<<<<< HEAD
	fn targets(
		maybe_max_len: Option<usize>,
		remaining: PageIndex,
	) -> data_provider::Result<Vec<AccountId>> {
		assert!(remaining.is_zero());
=======
	fn electable_targets(maybe_max_len: Option<usize>) -> data_provider::Result<Vec<AccountId>> {
>>>>>>> 8cbda809
		let targets = Targets::get();

		if maybe_max_len.map_or(false, |max_len| targets.len() > max_len) {
			return Err("Targets too big")
		}

		Ok(targets)
	}

<<<<<<< HEAD
	fn voters(
		maybe_max_len: Option<usize>,
		remaining: PageIndex,
	) -> data_provider::Result<Vec<VoterOf<Runtime>>> {
		assert!(remaining.is_zero());

		let mut voters = Voters::get()
			.into_iter()
			.map(|(x, y, z)| (x, y, z.try_into().unwrap()))
			.collect::<Vec<_>>();
=======
	fn electing_voters(
		maybe_max_len: Option<usize>,
	) -> data_provider::Result<Vec<VoterOf<Runtime>>> {
		let mut voters = Voters::get();
>>>>>>> 8cbda809
		if let Some(max_len) = maybe_max_len {
			voters.truncate(max_len)
		}

		Ok(voters)
	}

	fn desired_targets() -> data_provider::Result<u32> {
		Ok(DesiredTargets::get())
	}

	fn next_election_prediction(now: u64) -> u64 {
		now + EpochLength::get() - now % EpochLength::get()
	}

	#[cfg(feature = "runtime-benchmarks")]
	fn put_snapshot(
		voters: Vec<VoterOf<Runtime>>,
		targets: Vec<AccountId>,
		_target_stake: Option<VoteWeight>,
	) {
		Targets::set(targets);
		Voters::set(voters);
	}

	#[cfg(feature = "runtime-benchmarks")]
	fn clear() {
		Targets::set(vec![]);
		Voters::set(vec![]);
	}

	#[cfg(feature = "runtime-benchmarks")]
	fn add_voter(
		voter: AccountId,
		weight: VoteWeight,
		targets: frame_support::BoundedVec<AccountId, Self::MaxVotesPerVoter>,
	) {
		let mut current = Voters::get();
		current.push((voter, weight, targets));
		Voters::set(current);
	}

	#[cfg(feature = "runtime-benchmarks")]
	fn add_target(target: AccountId) {
		let mut current = Targets::get();
		current.push(target);
		Targets::set(current);

		// to be on-par with staking, we add a self vote as well. the stake is really not that
		// important.
		let mut current = Voters::get();
		current.push((target, ExistentialDeposit::get() as u64, bounded_vec![target]));
		Voters::set(current);
	}
}

impl ExtBuilder {
	pub fn miner_tx_priority(self, p: u64) -> Self {
		<MinerTxPriority>::set(p);
		self
	}
	pub fn solution_improvement_threshold(self, p: Perbill) -> Self {
		<SolutionImprovementThreshold>::set(p);
		self
	}
	pub fn phases(self, signed: BlockNumber, unsigned: BlockNumber) -> Self {
		<SignedPhase>::set(signed);
		<UnsignedPhase>::set(unsigned);
		self
	}
	pub fn onchain_fallback(self, onchain: bool) -> Self {
		<OnChianFallback>::set(onchain);
		self
	}
	pub fn miner_weight(self, weight: Weight) -> Self {
		<MinerMaxWeight>::set(weight);
		self
	}
	pub fn mock_weight_info(self, mock: bool) -> Self {
		<MockWeightInfo>::set(mock);
		self
	}
	pub fn desired_targets(self, t: u32) -> Self {
		<DesiredTargets>::set(t);
		self
	}
	pub fn add_voter(
		self,
		who: AccountId,
		stake: Balance,
		targets: BoundedVec<AccountId, MaxNominations>,
	) -> Self {
		VOTERS.with(|v| v.borrow_mut().push((who, stake, targets)));
		self
	}
	pub fn signed_max_submission(self, count: u32) -> Self {
		<SignedMaxSubmissions>::set(count);
		self
	}
	pub fn signed_deposit(self, base: u64, byte: u64, weight: u64) -> Self {
		<SignedDepositBase>::set(base);
		<SignedDepositByte>::set(byte);
		<SignedDepositWeight>::set(weight);
		self
	}
	pub fn signed_weight(self, weight: Weight) -> Self {
		<SignedMaxWeight>::set(weight);
		self
	}
	pub fn build(self) -> sp_io::TestExternalities {
		sp_tracing::try_init_simple();
		let mut storage =
			frame_system::GenesisConfig::default().build_storage::<Runtime>().unwrap();

		let _ = pallet_balances::GenesisConfig::<Runtime> {
			balances: vec![
				// bunch of account for submitting stuff only.
				(99, 100),
				(999, 100),
				(9999, 100),
			],
		}
		.assimilate_storage(&mut storage);

		sp_io::TestExternalities::from(storage)
	}

	pub fn build_offchainify(
		self,
		iters: u32,
	) -> (sp_io::TestExternalities, Arc<RwLock<PoolState>>) {
		let mut ext = self.build();
		let (offchain, offchain_state) = TestOffchainExt::new();
		let (pool, pool_state) = TestTransactionPoolExt::new();

		let mut seed = [0_u8; 32];
		seed[0..4].copy_from_slice(&iters.to_le_bytes());
		offchain_state.write().seed = seed;

		ext.register_extension(OffchainDbExt::new(offchain.clone()));
		ext.register_extension(OffchainWorkerExt::new(offchain));
		ext.register_extension(TransactionPoolExt::new(pool));

		(ext, pool_state)
	}

	pub fn build_and_execute(self, test: impl FnOnce() -> ()) {
		self.build().execute_with(test)
	}
}

pub(crate) fn balances(who: &AccountId) -> (Balance, Balance) {
	(Balances::free_balance(who), Balances::reserved_balance(who))
}<|MERGE_RESOLUTION|>--- conflicted
+++ resolved
@@ -263,13 +263,9 @@
 	pub static MinerMaxWeight: Weight = BlockWeights::get().max_block;
 	pub static MinerMaxLength: u32 = 256;
 	pub static MockWeightInfo: bool = false;
-<<<<<<< HEAD
-	pub static VoterSnapshotPerBlock: VoterIndex = Bounded::max_value();
-=======
 	pub static MaxElectingVoters: VoterIndex = u32::max_value();
 	pub static MaxElectableTargets: TargetIndex = TargetIndex::max_value();
 
->>>>>>> 8cbda809
 	pub static EpochLength: u64 = 30;
 	pub static OnChianFallback: bool = true;
 	pub MaxVotesPerVoter: u32 = <TestNposSolution as NposSolution>::LIMIT as u32;
@@ -456,15 +452,11 @@
 	type BlockNumber = u64;
 	type MaxVotesPerVoter = MaxNominations;
 
-<<<<<<< HEAD
-	fn targets(
+	fn electable_targets(
 		maybe_max_len: Option<usize>,
 		remaining: PageIndex,
 	) -> data_provider::Result<Vec<AccountId>> {
 		assert!(remaining.is_zero());
-=======
-	fn electable_targets(maybe_max_len: Option<usize>) -> data_provider::Result<Vec<AccountId>> {
->>>>>>> 8cbda809
 		let targets = Targets::get();
 
 		if maybe_max_len.map_or(false, |max_len| targets.len() > max_len) {
@@ -474,8 +466,7 @@
 		Ok(targets)
 	}
 
-<<<<<<< HEAD
-	fn voters(
+	fn electing_voters(
 		maybe_max_len: Option<usize>,
 		remaining: PageIndex,
 	) -> data_provider::Result<Vec<VoterOf<Runtime>>> {
@@ -485,12 +476,6 @@
 			.into_iter()
 			.map(|(x, y, z)| (x, y, z.try_into().unwrap()))
 			.collect::<Vec<_>>();
-=======
-	fn electing_voters(
-		maybe_max_len: Option<usize>,
-	) -> data_provider::Result<Vec<VoterOf<Runtime>>> {
-		let mut voters = Voters::get();
->>>>>>> 8cbda809
 		if let Some(max_len) = maybe_max_len {
 			voters.truncate(max_len)
 		}
