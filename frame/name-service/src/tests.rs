// This file is part of Substrate.

// Copyright (C) 2017-2020 Parity Technologies (UK) Ltd.
// SPDX-License-Identifier: Apache-2.0

// Licensed under the Apache License, Version 2.0 (the "License");
// you may not use this file except in compliance with the License.
// You may obtain a copy of the License at
//
// 	http://www.apache.org/licenses/LICENSE-2.0
//
// Unless required by applicable law or agreed to in writing, software
// distributed under the License is distributed on an "AS IS" BASIS,
// WITHOUT WARRANTIES OR CONDITIONS OF ANY KIND, either express or implied.
// See the License for the specific language governing permissions and
// limitations under the License.

//! Tests for the module.

#![cfg(test)]

use super::{mock::*, *};
use codec::Encode;
use frame_support::{
	assert_noop, assert_ok,
	traits::{OnFinalize, OnInitialize},
};
use sp_core::blake2_256;

fn run_to_block(n: u64) {
	while System::block_number() < n {
		NameService::on_finalize(System::block_number());
		System::set_block_number(System::block_number() + 1);
		NameService::on_initialize(System::block_number());
	}
}

#[test]
fn basic_setup_works() {
	new_test_ext().execute_with(|| {
		assert_eq!(Balances::free_balance(&1), 100);
		assert_eq!(Balances::free_balance(&2), 200);
	});
}

#[test]
fn commit_works() {
	new_test_ext().execute_with(|| {
		let sender = 1;
		let registrant = 2;
		let secret = 3u64;
		let name = "alice".as_bytes().to_vec();
		let commitment_hash = (name, secret).using_encoded(blake2_256);

		assert_eq!(Balances::free_balance(&1), 100);

		assert_ok!(NameService::commit(Origin::signed(sender), registrant, commitment_hash));

		assert_eq!(Balances::free_balance(&1), 90);

		assert!(Commitments::<Test>::contains_key(commitment_hash));

		System::assert_last_event(
			NameServiceEvent::Committed { sender, who: registrant, hash: commitment_hash }.into(),
		);
	});
}

#[test]
fn commit_handles_errors() {
	new_test_ext().execute_with(|| {
		let sender = 1;
		let registrant = 2;
		let secret = 3u64;
		let name = "alice".as_bytes().to_vec();
		let commitment_hash = (name, secret).using_encoded(blake2_256);

		assert_eq!(Balances::free_balance(&1), 100);

		assert_ok!(NameService::commit(Origin::signed(sender), registrant, commitment_hash));

		// The same commitment cant be put twice.
		assert_noop!(
			NameService::commit(Origin::signed(sender), registrant, commitment_hash),
			Error::<Test>::AlreadyCommitted
		);

		let commitment_hash = ("new", secret).using_encoded(blake2_256);
		// 1337 should have no balance.
		assert_noop!(
			NameService::commit(Origin::signed(1337), registrant, commitment_hash),
			BalancesError::InsufficientBalance,
		);
	});
}

#[test]
<<<<<<< HEAD
fn reveal_handles_errors() {
=======
fn reveal_works() {
>>>>>>> ab188b47
	new_test_ext().execute_with(|| {
		let sender = 1;
		let registrant = 2;
		let secret = 3u64;
		let name = "alice".as_bytes().to_vec();
		let encoded_bytes = (&name, secret).encode();
		let commitment_hash = blake2_256(&encoded_bytes);
		let periods = 10;

		assert_eq!(Balances::free_balance(&1), 100);

		assert_ok!(NameService::commit(Origin::signed(sender), registrant, commitment_hash));
<<<<<<< HEAD

		run_to_block(2);

		// reveal is too early.
		assert_noop!(
			NameService::reveal(Origin::signed(sender), name.clone(), secret, periods),
			Error::<Test>::TooEarlyToReveal
		);

		run_to_block(20);

		// commitment should have expired.
		assert_noop!(
			NameService::reveal(Origin::signed(sender), name, secret, periods),
			Error::<Test>::CommitmentExpired
		);
=======
		assert_ok!(NameService::reveal(Origin::signed(sender), name, secret, periods));

		println!("{:?}", sp_core::hexdisplay::HexDisplay::from(&encoded_bytes));
		println!("{:?}", sp_core::hexdisplay::HexDisplay::from(&commitment_hash));

		// TODO finish test
>>>>>>> ab188b47
	});
}<|MERGE_RESOLUTION|>--- conflicted
+++ resolved
@@ -95,11 +95,7 @@
 }
 
 #[test]
-<<<<<<< HEAD
-fn reveal_handles_errors() {
-=======
 fn reveal_works() {
->>>>>>> ab188b47
 	new_test_ext().execute_with(|| {
 		let sender = 1;
 		let registrant = 2;
@@ -112,30 +108,11 @@
 		assert_eq!(Balances::free_balance(&1), 100);
 
 		assert_ok!(NameService::commit(Origin::signed(sender), registrant, commitment_hash));
-<<<<<<< HEAD
-
-		run_to_block(2);
-
-		// reveal is too early.
-		assert_noop!(
-			NameService::reveal(Origin::signed(sender), name.clone(), secret, periods),
-			Error::<Test>::TooEarlyToReveal
-		);
-
-		run_to_block(20);
-
-		// commitment should have expired.
-		assert_noop!(
-			NameService::reveal(Origin::signed(sender), name, secret, periods),
-			Error::<Test>::CommitmentExpired
-		);
-=======
 		assert_ok!(NameService::reveal(Origin::signed(sender), name, secret, periods));
 
 		println!("{:?}", sp_core::hexdisplay::HexDisplay::from(&encoded_bytes));
 		println!("{:?}", sp_core::hexdisplay::HexDisplay::from(&commitment_hash));
 
 		// TODO finish test
->>>>>>> ab188b47
 	});
 }