--- conflicted
+++ resolved
@@ -16,11 +16,7 @@
 // limitations under the License.
 
 //! THIS FILE WAS AUTO-GENERATED USING THE SUBSTRATE BENCHMARK CLI VERSION 4.0.0-dev
-<<<<<<< HEAD
-//! DATE: 2022-05-21 (Y/M/D)
-=======
 //! DATE: 2022-05-23 (Y/M/D)
->>>>>>> 644e59a3
 //!
 //! SHORT-NAME: `block`, LONG-NAME: `BlockExecution`, RUNTIME: `Development`
 //! WARMUPS: `10`, REPEAT: `100`
@@ -31,11 +27,7 @@
 //   ./target/production/substrate
 //   benchmark
 //   overhead
-<<<<<<< HEAD
-//   --chain=dev
-=======
 //   --dev
->>>>>>> 644e59a3
 //   --execution=wasm
 //   --wasm-execution=compiled
 //   --weight-path=./frame/support/src/weights/
@@ -51,19 +43,6 @@
 	/// Time to execute an empty block.
 	/// Calculated by multiplying the *Average* with `1` and adding `0`.
 	///
-<<<<<<< HEAD
-	/// Stats [NS]:
-	///   Min, Max: 5_305_967, 5_430_227
-	///   Average:  5_333_777
-	///   Median:   5_316_393
-	///   Std-Dev:  31387.47
-	///
-	/// Percentiles [NS]:
-	///   99th: 5_430_074
-	///   95th: 5_399_428
-	///   75th: 5_344_248
-	pub const BlockExecutionWeight: Weight = 5_333_777 * WEIGHT_PER_NANOS;
-=======
 	/// Stats nanoseconds:
 	///   Min, Max: 5_295_788, 5_473_440
 	///   Average:  5_343_308
@@ -75,7 +54,6 @@
 	///   95th: 5_418_269
 	///   75th: 5_355_579
 	pub const BlockExecutionWeight: Weight = 5_343_308 * WEIGHT_PER_NANOS;
->>>>>>> 644e59a3
 }
 
 #[cfg(test)]
