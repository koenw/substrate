// This file is part of Substrate.

// Copyright (C) 2020-2022 Parity Technologies (UK) Ltd.
// SPDX-License-Identifier: Apache-2.0

// Licensed under the Apache License, Version 2.0 (the "License");
// you may not use this file except in compliance with the License.
// You may obtain a copy of the License at
//
// 	http://www.apache.org/licenses/LICENSE-2.0
//
// Unless required by applicable law or agreed to in writing, software
// distributed under the License is distributed on an "AS IS" BASIS,
// WITHOUT WARRANTIES OR CONDITIONS OF ANY KIND, either express or implied.
// See the License for the specific language governing permissions and
// limitations under the License.

//! Staking pallet benchmarking.

use super::*;
use crate::{ConfigOp, Pallet as Staking};
use testing_utils::*;

use codec::Decode;
use frame_election_provider_support::SortedListProvider;
use frame_support::{
	dispatch::UnfilteredDispatchable,
	pallet_prelude::*,
	traits::{Currency, CurrencyToVote, Get, Imbalance},
};
use sp_runtime::{
	traits::{Bounded, One, StaticLookup, TrailingZeroInput, Zero},
	Perbill, Percent,
};
use sp_staking::SessionIndex;
use sp_std::prelude::*;

pub use frame_benchmarking::{
	account, benchmarks, impl_benchmark_test_suite, whitelist_account, whitelisted_caller,
};
use frame_system::RawOrigin;

const SEED: u32 = 0;
const MAX_SPANS: u32 = 100;
const MAX_SLASHES: u32 = 1000;

type MaxValidators<T> = <<T as Config>::BenchmarkingConfig as BenchmarkingConfig>::MaxValidators;
type MaxNominators<T> = <<T as Config>::BenchmarkingConfig as BenchmarkingConfig>::MaxNominators;

// Add slashing spans to a user account. Not relevant for actual use, only to benchmark
// read and write operations.
fn add_slashing_spans<T: Config>(who: &T::AccountId, spans: u32) {
	if spans == 0 {
		return
	}

	// For the first slashing span, we initialize
	let mut slashing_spans = crate::slashing::SlashingSpans::new(0);
	SpanSlash::<T>::insert((who, 0), crate::slashing::SpanRecord::default());

	for i in 1..spans {
		assert!(slashing_spans.end_span(i));
		SpanSlash::<T>::insert((who, i), crate::slashing::SpanRecord::default());
	}
	SlashingSpans::<T>::insert(who, slashing_spans);
}

// This function clears all existing validators and nominators from the set, and generates one new
// validator being nominated by n nominators, and returns the validator stash account and the
// nominators' stash and controller. It also starts an era and creates pending payouts.
pub fn create_validator_with_nominators<T: Config>(
	n: u32,
	upper_bound: u32,
	dead: bool,
	destination: RewardDestination<T::AccountId>,
) -> Result<(T::AccountId, Vec<(T::AccountId, T::AccountId)>), &'static str> {
	// Clean up any existing state.
	clear_validators_and_nominators::<T>();
	let mut points_total = 0;
	let mut points_individual = Vec::new();

	let (v_stash, v_controller) = create_stash_controller::<T>(0, 100, destination.clone())?;
	let validator_prefs =
		ValidatorPrefs { commission: Perbill::from_percent(50), ..Default::default() };
	Staking::<T>::validate(RawOrigin::Signed(v_controller).into(), validator_prefs)?;
	let stash_lookup: <T::Lookup as StaticLookup>::Source = T::Lookup::unlookup(v_stash.clone());

	points_total += 10;
	points_individual.push((v_stash.clone(), 10));

	let mut nominators = Vec::new();

	// Give the validator n nominators, but keep total users in the system the same.
	for i in 0..upper_bound {
		let (n_stash, n_controller) = if !dead {
			create_stash_controller::<T>(u32::MAX - i, 100, destination.clone())?
		} else {
			create_stash_and_dead_controller::<T>(u32::MAX - i, 100, destination.clone())?
		};
		if i < n {
			Staking::<T>::nominate(
				RawOrigin::Signed(n_controller.clone()).into(),
				vec![stash_lookup.clone()],
			)?;
			nominators.push((n_stash, n_controller));
		}
	}

	ValidatorCount::<T>::put(1);

	// Start a new Era
	let new_validators = Staking::<T>::try_trigger_new_era(SessionIndex::one(), true).unwrap();

	assert_eq!(new_validators.len(), 1);
	assert_eq!(new_validators[0], v_stash, "Our validator was not selected!");
	assert_ne!(Validators::<T>::count(), 0);
	assert_ne!(Nominators::<T>::count(), 0);

	// Give Era Points
	let reward = EraRewardPoints::<T::AccountId> {
		total: points_total,
		individual: points_individual.into_iter().collect(),
	};

	let current_era = CurrentEra::<T>::get().unwrap();
	ErasRewardPoints::<T>::insert(current_era, reward);

	// Create reward pool
	let total_payout = T::Currency::minimum_balance()
		.saturating_mul(upper_bound.into())
		.saturating_mul(1000u32.into());
	<ErasValidatorReward<T>>::insert(current_era, total_payout);

	Ok((v_stash, nominators))
}

struct ListScenario<T: Config> {
	/// Stash that is expected to be moved.
	origin_stash1: T::AccountId,
	/// Controller of the Stash that is expected to be moved.
	origin_controller1: T::AccountId,
	dest_weight: BalanceOf<T>,
}

impl<T: Config> ListScenario<T> {
	/// An expensive scenario for bags-list implementation:
	///
	/// - the node to be updated (r) is the head of a bag that has at least one other node. The bag
	///   itself will need to be read and written to update its head. The node pointed to by r.next
	///   will need to be read and written as it will need to have its prev pointer updated. Note
	///   that there are two other worst case scenarios for bag removal: 1) the node is a tail and
	///   2) the node is a middle node with prev and next; all scenarios end up with the same number
	///   of storage reads and writes.
	///
	/// - the destination bag has at least one node, which will need its next pointer updated.
	///
	/// NOTE: while this scenario specifically targets a worst case for the bags-list, it should
	/// also elicit a worst case for other known `SortedListProvider` implementations; although
	/// this may not be true against unknown `SortedListProvider` implementations.
	fn new(origin_weight: BalanceOf<T>, is_increase: bool) -> Result<Self, &'static str> {
		ensure!(!origin_weight.is_zero(), "origin weight must be greater than 0");

		// burn the entire issuance.
		let i = T::Currency::burn(T::Currency::total_issuance());
		sp_std::mem::forget(i);

		// create accounts with the origin weight

		let (origin_stash1, origin_controller1) = create_stash_controller_with_balance::<T>(
			USER_SEED + 2,
			origin_weight,
			Default::default(),
		)?;
		Staking::<T>::nominate(
			RawOrigin::Signed(origin_controller1.clone()).into(),
			// NOTE: these don't really need to be validators.
			vec![T::Lookup::unlookup(account("random_validator", 0, SEED))],
		)?;

		let (_origin_stash2, origin_controller2) = create_stash_controller_with_balance::<T>(
			USER_SEED + 3,
			origin_weight,
			Default::default(),
		)?;
		Staking::<T>::nominate(
			RawOrigin::Signed(origin_controller2.clone()).into(),
			vec![T::Lookup::unlookup(account("random_validator", 0, SEED))].clone(),
		)?;

		// find a destination weight that will trigger the worst case scenario
		let dest_weight_as_vote =
<<<<<<< HEAD
			T::VoterList::weight_update_worst_case(&origin_stash1, is_increase);
=======
			T::SortedListProvider::score_update_worst_case(&origin_stash1, is_increase);
>>>>>>> 1ac8c349

		let total_issuance = T::Currency::total_issuance();

		let dest_weight =
			T::CurrencyToVote::to_currency(dest_weight_as_vote as u128, total_issuance);

		// create an account with the worst case destination weight
		let (_dest_stash1, dest_controller1) = create_stash_controller_with_balance::<T>(
			USER_SEED + 1,
			dest_weight,
			Default::default(),
		)?;
		Staking::<T>::nominate(
			RawOrigin::Signed(dest_controller1).into(),
			vec![T::Lookup::unlookup(account("random_validator", 0, SEED))],
		)?;

		Ok(ListScenario { origin_stash1, origin_controller1, dest_weight })
	}
}

const USER_SEED: u32 = 999666;

benchmarks! {
	bond {
		let stash = create_funded_user::<T>("stash", USER_SEED, 100);
		let controller = create_funded_user::<T>("controller", USER_SEED, 100);
		let controller_lookup: <T::Lookup as StaticLookup>::Source
			= T::Lookup::unlookup(controller.clone());
		let reward_destination = RewardDestination::Staked;
		let amount = T::Currency::minimum_balance() * 10u32.into();
		whitelist_account!(stash);
	}: _(RawOrigin::Signed(stash.clone()), controller_lookup, amount, reward_destination)
	verify {
		assert!(Bonded::<T>::contains_key(stash));
		assert!(Ledger::<T>::contains_key(controller));
	}

	bond_extra {
		// clean up any existing state.
		clear_validators_and_nominators::<T>();

		let origin_weight = MinNominatorBond::<T>::get().max(T::Currency::minimum_balance());

		// setup the worst case list scenario.

		// the weight the nominator will start at.
		let scenario = ListScenario::<T>::new(origin_weight, true)?;

		let max_additional = scenario.dest_weight.clone() - origin_weight;

		let stash = scenario.origin_stash1.clone();
		let controller = scenario.origin_controller1.clone();
		let original_bonded: BalanceOf<T>
			= Ledger::<T>::get(&controller).map(|l| l.active).ok_or("ledger not created after")?;

		T::Currency::deposit_into_existing(&stash, max_additional).unwrap();

		whitelist_account!(stash);
	}: _(RawOrigin::Signed(stash), max_additional)
	verify {
		let ledger = Ledger::<T>::get(&controller).ok_or("ledger not created after")?;
		let new_bonded: BalanceOf<T> = ledger.active;
		assert!(original_bonded < new_bonded);
	}

	unbond {
		// clean up any existing state.
		clear_validators_and_nominators::<T>();

		// setup the worst case list scenario.
		let total_issuance = T::Currency::total_issuance();
		// the weight the nominator will start at. The value used here is expected to be
		// significantly higher than the first position in a list (e.g. the first bag threshold).
		let origin_weight = BalanceOf::<T>::try_from(952_994_955_240_703u128)
			.map_err(|_| "balance expected to be a u128")
			.unwrap();
		let scenario = ListScenario::<T>::new(origin_weight, false)?;

		let stash = scenario.origin_stash1.clone();
		let controller = scenario.origin_controller1.clone();
		let amount = origin_weight - scenario.dest_weight.clone();
		let ledger = Ledger::<T>::get(&controller).ok_or("ledger not created before")?;
		let original_bonded: BalanceOf<T> = ledger.active;

		whitelist_account!(controller);
	}: _(RawOrigin::Signed(controller.clone()), amount)
	verify {
		let ledger = Ledger::<T>::get(&controller).ok_or("ledger not created after")?;
		let new_bonded: BalanceOf<T> = ledger.active;
		assert!(original_bonded > new_bonded);
	}

	// Withdraw only updates the ledger
	withdraw_unbonded_update {
		// Slashing Spans
		let s in 0 .. MAX_SPANS;
		let (stash, controller) = create_stash_controller::<T>(0, 100, Default::default())?;
		add_slashing_spans::<T>(&stash, s);
		let amount = T::Currency::minimum_balance() * 5u32.into(); // Half of total
		Staking::<T>::unbond(RawOrigin::Signed(controller.clone()).into(), amount)?;
		CurrentEra::<T>::put(EraIndex::max_value());
		let ledger = Ledger::<T>::get(&controller).ok_or("ledger not created before")?;
		let original_total: BalanceOf<T> = ledger.total;
		whitelist_account!(controller);
	}: withdraw_unbonded(RawOrigin::Signed(controller.clone()), s)
	verify {
		let ledger = Ledger::<T>::get(&controller).ok_or("ledger not created after")?;
		let new_total: BalanceOf<T> = ledger.total;
		assert!(original_total > new_total);
	}

	// Worst case scenario, everything is removed after the bonding duration
	withdraw_unbonded_kill {
		// Slashing Spans
		let s in 0 .. MAX_SPANS;
		// clean up any existing state.
		clear_validators_and_nominators::<T>();

		let origin_weight = MinNominatorBond::<T>::get().max(T::Currency::minimum_balance());

		// setup a worst case list scenario. Note that we don't care about the setup of the
		// destination position because we are doing a removal from the list but no insert.
		let scenario = ListScenario::<T>::new(origin_weight, true)?;
		let controller = scenario.origin_controller1.clone();
		let stash = scenario.origin_stash1.clone();
		assert!(T::VoterList::contains(&stash));

		let ed = T::Currency::minimum_balance();
		let mut ledger = Ledger::<T>::get(&controller).unwrap();
		ledger.active = ed - One::one();
		Ledger::<T>::insert(&controller, ledger);
		CurrentEra::<T>::put(EraIndex::max_value());

		whitelist_account!(controller);
	}: withdraw_unbonded(RawOrigin::Signed(controller.clone()), s)
	verify {
		assert!(!Ledger::<T>::contains_key(controller));
		assert!(!T::VoterList::contains(&stash));
	}

	validate {
		let (stash, controller) = create_stash_controller::<T>(
			T::MaxNominations::get() - 1,
			100,
			Default::default(),
		)?;
		// because it is chilled.
		assert!(!T::VoterList::contains(&stash));

		let prefs = ValidatorPrefs::default();
		whitelist_account!(controller);
	}: _(RawOrigin::Signed(controller), prefs)
	verify {
		assert!(Validators::<T>::contains_key(&stash));
		assert!(T::VoterList::contains(&stash));
	}

	kick {
		// scenario: we want to kick `k` nominators from nominating us (we are a validator).
		// we'll assume that `k` is under 128 for the purposes of determining the slope.
		// each nominator should have `T::MaxNominations::get()` validators nominated, and our validator
		// should be somewhere in there.
		let k in 1 .. 128;

		// these are the other validators; there are `T::MaxNominations::get() - 1` of them, so
		// there are a total of `T::MaxNominations::get()` validators in the system.
		let rest_of_validators = create_validators_with_seed::<T>(T::MaxNominations::get() - 1, 100, 415)?;

		// this is the validator that will be kicking.
		let (stash, controller) = create_stash_controller::<T>(
			T::MaxNominations::get() - 1,
			100,
			Default::default(),
		)?;
		let stash_lookup: <T::Lookup as StaticLookup>::Source = T::Lookup::unlookup(stash.clone());

		// they start validating.
		Staking::<T>::validate(RawOrigin::Signed(controller.clone()).into(), Default::default())?;

		// we now create the nominators. there will be `k` of them; each will nominate all
		// validators. we will then kick each of the `k` nominators from the main validator.
		let mut nominator_stashes = Vec::with_capacity(k as usize);
		for i in 0 .. k {
			// create a nominator stash.
			let (n_stash, n_controller) = create_stash_controller::<T>(
				T::MaxNominations::get() + i,
				100,
				Default::default(),
			)?;

			// bake the nominations; we first clone them from the rest of the validators.
			let mut nominations = rest_of_validators.clone();
			// then insert "our" validator somewhere in there (we vary it) to avoid accidental
			// optimisations/pessimisations.
			nominations.insert(i as usize % (nominations.len() + 1), stash_lookup.clone());
			// then we nominate.
			Staking::<T>::nominate(RawOrigin::Signed(n_controller.clone()).into(), nominations)?;

			nominator_stashes.push(n_stash);
		}

		// all nominators now should be nominating our validator...
		for n in nominator_stashes.iter() {
			assert!(Nominators::<T>::get(n).unwrap().targets.contains(&stash));
		}

		// we need the unlookuped version of the nominator stash for the kick.
		let kicks = nominator_stashes.iter()
			.map(|n| T::Lookup::unlookup(n.clone()))
			.collect::<Vec<_>>();

		whitelist_account!(controller);
	}: _(RawOrigin::Signed(controller), kicks)
	verify {
		// all nominators now should *not* be nominating our validator...
		for n in nominator_stashes.iter() {
			assert!(!Nominators::<T>::get(n).unwrap().targets.contains(&stash));
		}
	}

	// Worst case scenario, T::MaxNominations::get()
	nominate {
		let n in 1 .. T::MaxNominations::get();

		// clean up any existing state.
		clear_validators_and_nominators::<T>();

		let origin_weight = MinNominatorBond::<T>::get().max(T::Currency::minimum_balance());

		// setup a worst case list scenario. Note we don't care about the destination position, because
		// we are just doing an insert into the origin position.
		let scenario = ListScenario::<T>::new(origin_weight, true)?;
		let (stash, controller) = create_stash_controller_with_balance::<T>(
			SEED + T::MaxNominations::get() + 1, // make sure the account does not conflict with others
			origin_weight,
			Default::default(),
		).unwrap();

		assert!(!Nominators::<T>::contains_key(&stash));
		assert!(!T::VoterList::contains(&stash));

		let validators = create_validators::<T>(n, 100).unwrap();
		whitelist_account!(controller);
	}: _(RawOrigin::Signed(controller), validators)
	verify {
		assert!(Nominators::<T>::contains_key(&stash));
		assert!(T::VoterList::contains(&stash))
	}

	chill {
		// clean up any existing state.
		clear_validators_and_nominators::<T>();

		let origin_weight = MinNominatorBond::<T>::get().max(T::Currency::minimum_balance());

		// setup a worst case list scenario. Note that we don't care about the setup of the
		// destination position because we are doing a removal from the list but no insert.
		let scenario = ListScenario::<T>::new(origin_weight, true)?;
		let controller = scenario.origin_controller1.clone();
		let stash = scenario.origin_stash1.clone();
		assert!(T::VoterList::contains(&stash));

		whitelist_account!(controller);
	}: _(RawOrigin::Signed(controller))
	verify {
		assert!(!T::VoterList::contains(&stash));
	}

	set_payee {
		let (stash, controller) = create_stash_controller::<T>(USER_SEED, 100, Default::default())?;
		assert_eq!(Payee::<T>::get(&stash), RewardDestination::Staked);
		whitelist_account!(controller);
	}: _(RawOrigin::Signed(controller), RewardDestination::Controller)
	verify {
		assert_eq!(Payee::<T>::get(&stash), RewardDestination::Controller);
	}

	set_controller {
		let (stash, _) = create_stash_controller::<T>(USER_SEED, 100, Default::default())?;
		let new_controller = create_funded_user::<T>("new_controller", USER_SEED, 100);
		let new_controller_lookup = T::Lookup::unlookup(new_controller.clone());
		whitelist_account!(stash);
	}: _(RawOrigin::Signed(stash), new_controller_lookup)
	verify {
		assert!(Ledger::<T>::contains_key(&new_controller));
	}

	set_validator_count {
		let validator_count = MaxValidators::<T>::get();
	}: _(RawOrigin::Root, validator_count)
	verify {
		assert_eq!(ValidatorCount::<T>::get(), validator_count);
	}

	force_no_eras {}: _(RawOrigin::Root)
	verify { assert_eq!(ForceEra::<T>::get(), Forcing::ForceNone); }

	force_new_era {}: _(RawOrigin::Root)
	verify { assert_eq!(ForceEra::<T>::get(), Forcing::ForceNew); }

	force_new_era_always {}: _(RawOrigin::Root)
	verify { assert_eq!(ForceEra::<T>::get(), Forcing::ForceAlways); }

	// Worst case scenario, the list of invulnerables is very long.
	set_invulnerables {
		let v in 0 .. MaxValidators::<T>::get();
		let mut invulnerables = Vec::new();
		for i in 0 .. v {
			invulnerables.push(account("invulnerable", i, SEED));
		}
	}: _(RawOrigin::Root, invulnerables)
	verify {
		assert_eq!(Invulnerables::<T>::get().len(), v as usize);
	}

	force_unstake {
		// Slashing Spans
		let s in 0 .. MAX_SPANS;
		// Clean up any existing state.
		clear_validators_and_nominators::<T>();

		let origin_weight = MinNominatorBond::<T>::get().max(T::Currency::minimum_balance());

		// setup a worst case list scenario. Note that we don't care about the setup of the
		// destination position because we are doing a removal from the list but no insert.
		let scenario = ListScenario::<T>::new(origin_weight, true)?;
		let controller = scenario.origin_controller1.clone();
		let stash = scenario.origin_stash1.clone();
		assert!(T::VoterList::contains(&stash));
		add_slashing_spans::<T>(&stash, s);

	}: _(RawOrigin::Root, stash.clone(), s)
	verify {
		assert!(!Ledger::<T>::contains_key(&controller));
		assert!(!T::VoterList::contains(&stash));
	}

	cancel_deferred_slash {
		let s in 1 .. MAX_SLASHES;
		let mut unapplied_slashes = Vec::new();
		let era = EraIndex::one();
		let dummy = || T::AccountId::decode(&mut TrailingZeroInput::zeroes()).unwrap();
		for _ in 0 .. MAX_SLASHES {
			unapplied_slashes.push(UnappliedSlash::<T::AccountId, BalanceOf<T>>::default_from(dummy()));
		}
		UnappliedSlashes::<T>::insert(era, &unapplied_slashes);

		let slash_indices: Vec<u32> = (0 .. s).collect();
	}: _(RawOrigin::Root, era, slash_indices)
	verify {
		assert_eq!(UnappliedSlashes::<T>::get(&era).len(), (MAX_SLASHES - s) as usize);
	}

	payout_stakers_dead_controller {
		let n in 1 .. T::MaxNominatorRewardedPerValidator::get() as u32;
		let (validator, nominators) = create_validator_with_nominators::<T>(
			n,
			T::MaxNominatorRewardedPerValidator::get() as u32,
			true,
			RewardDestination::Controller,
		)?;

		let current_era = CurrentEra::<T>::get().unwrap();
		// set the commission for this particular era as well.
		<ErasValidatorPrefs<T>>::insert(current_era, validator.clone(), <Staking<T>>::validators(&validator));

		let caller = whitelisted_caller();
		let validator_controller = <Bonded<T>>::get(&validator).unwrap();
		let balance_before = T::Currency::free_balance(&validator_controller);
		for (_, controller) in &nominators {
			let balance = T::Currency::free_balance(&controller);
			ensure!(balance.is_zero(), "Controller has balance, but should be dead.");
		}
	}: payout_stakers(RawOrigin::Signed(caller), validator.clone(), current_era)
	verify {
		let balance_after = T::Currency::free_balance(&validator_controller);
		ensure!(
			balance_before < balance_after,
			"Balance of validator controller should have increased after payout.",
		);
		for (_, controller) in &nominators {
			let balance = T::Currency::free_balance(&controller);
			ensure!(!balance.is_zero(), "Payout not given to controller.");
		}
	}

	payout_stakers_alive_staked {
		let n in 1 .. T::MaxNominatorRewardedPerValidator::get() as u32;
		let (validator, nominators) = create_validator_with_nominators::<T>(
			n,
			T::MaxNominatorRewardedPerValidator::get() as u32,
			false,
			RewardDestination::Staked,
		)?;

		let current_era = CurrentEra::<T>::get().unwrap();
		// set the commission for this particular era as well.
		<ErasValidatorPrefs<T>>::insert(current_era, validator.clone(), <Staking<T>>::validators(&validator));

		let caller = whitelisted_caller();
		let balance_before = T::Currency::free_balance(&validator);
		let mut nominator_balances_before = Vec::new();
		for (stash, _) in &nominators {
			let balance = T::Currency::free_balance(&stash);
			nominator_balances_before.push(balance);
		}
	}: payout_stakers(RawOrigin::Signed(caller), validator.clone(), current_era)
	verify {
		let balance_after = T::Currency::free_balance(&validator);
		ensure!(
			balance_before < balance_after,
			"Balance of validator stash should have increased after payout.",
		);
		for ((stash, _), balance_before) in nominators.iter().zip(nominator_balances_before.iter()) {
			let balance_after = T::Currency::free_balance(&stash);
			ensure!(
				balance_before < &balance_after,
				"Balance of nominator stash should have increased after payout.",
			);
		}
	}

	rebond {
		let l in 1 .. MaxUnlockingChunks::get() as u32;

		// clean up any existing state.
		clear_validators_and_nominators::<T>();

		let origin_weight = MinNominatorBond::<T>::get()
			.max(T::Currency::minimum_balance())
			// we use 100 to play friendly with the list threshold values in the mock
			.max(100u32.into());

		// setup a worst case list scenario.
		let scenario = ListScenario::<T>::new(origin_weight, true)?;
		let dest_weight = scenario.dest_weight.clone();

		// rebond an amount that will give the user dest_weight
		let rebond_amount = dest_weight - origin_weight;

		// spread that amount to rebond across `l` unlocking chunks,
		let value = rebond_amount / l.into();
		// if `value` is zero, we need a greater delta between dest <=> origin weight
		assert_ne!(value, Zero::zero());
		// so the sum of unlocking chunks puts voter into the dest bag.
		assert!(value * l.into() + origin_weight > origin_weight);
		assert!(value * l.into() + origin_weight <= dest_weight);
		let unlock_chunk = UnlockChunk::<BalanceOf<T>> {
			value,
			era: EraIndex::zero(),
		};

		let stash = scenario.origin_stash1.clone();
		let controller = scenario.origin_controller1.clone();
		let mut staking_ledger = Ledger::<T>::get(controller.clone()).unwrap();

		for _ in 0 .. l {
			staking_ledger.unlocking.try_push(unlock_chunk.clone()).unwrap()
		}
		Ledger::<T>::insert(controller.clone(), staking_ledger.clone());
		let original_bonded: BalanceOf<T> = staking_ledger.active;

		whitelist_account!(controller);
	}: _(RawOrigin::Signed(controller.clone()), rebond_amount)
	verify {
		let ledger = Ledger::<T>::get(&controller).ok_or("ledger not created after")?;
		let new_bonded: BalanceOf<T> = ledger.active;
		assert!(original_bonded < new_bonded);
	}

	set_history_depth {
		let e in 1 .. 100;
		HistoryDepth::<T>::put(e);
		CurrentEra::<T>::put(e);
		let dummy = || -> T::AccountId { codec::Decode::decode(&mut TrailingZeroInput::zeroes()).unwrap() };
		for i in 0 .. e {
			<ErasStakers<T>>::insert(i, dummy(), Exposure::<T::AccountId, BalanceOf<T>>::default());
			<ErasStakersClipped<T>>::insert(i, dummy(), Exposure::<T::AccountId, BalanceOf<T>>::default());
			<ErasValidatorPrefs<T>>::insert(i, dummy(), ValidatorPrefs::default());
			<ErasValidatorReward<T>>::insert(i, BalanceOf::<T>::one());
			<ErasRewardPoints<T>>::insert(i, EraRewardPoints::<T::AccountId>::default());
			<ErasTotalStake<T>>::insert(i, BalanceOf::<T>::one());
			ErasStartSessionIndex::<T>::insert(i, i);
		}
	}: _(RawOrigin::Root, EraIndex::zero(), u32::MAX)
	verify {
		assert_eq!(HistoryDepth::<T>::get(), 0);
	}

	reap_stash {
		let s in 1 .. MAX_SPANS;
		// clean up any existing state.
		clear_validators_and_nominators::<T>();

		let origin_weight = MinNominatorBond::<T>::get().max(T::Currency::minimum_balance());

		// setup a worst case list scenario. Note that we don't care about the setup of the
		// destination position because we are doing a removal from the list but no insert.
		let scenario = ListScenario::<T>::new(origin_weight, true)?;
		let controller = scenario.origin_controller1.clone();
		let stash = scenario.origin_stash1.clone();

		add_slashing_spans::<T>(&stash, s);
		let l = StakingLedger {
			stash: stash.clone(),
			active: T::Currency::minimum_balance() - One::one(),
			total: T::Currency::minimum_balance() - One::one(),
			unlocking: Default::default(),
			claimed_rewards: vec![],
		};
		Ledger::<T>::insert(&controller, l);

		assert!(Bonded::<T>::contains_key(&stash));
		assert!(T::VoterList::contains(&stash));

		whitelist_account!(controller);
	}: _(RawOrigin::Signed(controller), stash.clone(), s)
	verify {
		assert!(!Bonded::<T>::contains_key(&stash));
		assert!(!T::VoterList::contains(&stash));
	}

	new_era {
		let v in 1 .. 10;
		let n in 1 .. 100;

		create_validators_with_nominators_for_era::<T>(
			v,
			n,
			<T as Config>::MaxNominations::get() as usize,
			false,
			None,
		)?;
		let session_index = SessionIndex::one();
	}: {
		let validators = Staking::<T>::try_trigger_new_era(session_index, true)
			.ok_or("`new_era` failed")?;
		assert!(validators.len() == v as usize);
	}

	#[extra]
	payout_all {
		let v in 1 .. 10;
		let n in 1 .. 100;
		create_validators_with_nominators_for_era::<T>(
			v,
			n,
			<T as Config>::MaxNominations::get() as usize,
			false,
			None,
		)?;
		// Start a new Era
		let new_validators = Staking::<T>::try_trigger_new_era(SessionIndex::one(), true).unwrap();
		assert!(new_validators.len() == v as usize);

		let current_era = CurrentEra::<T>::get().unwrap();
		let mut points_total = 0;
		let mut points_individual = Vec::new();
		let mut payout_calls_arg = Vec::new();

		for validator in new_validators.iter() {
			points_total += 10;
			points_individual.push((validator.clone(), 10));
			payout_calls_arg.push((validator.clone(), current_era));
		}

		// Give Era Points
		let reward = EraRewardPoints::<T::AccountId> {
			total: points_total,
			individual: points_individual.into_iter().collect(),
		};

		ErasRewardPoints::<T>::insert(current_era, reward);

		// Create reward pool
		let total_payout = T::Currency::minimum_balance() * 1000u32.into();
		<ErasValidatorReward<T>>::insert(current_era, total_payout);

		let caller: T::AccountId = whitelisted_caller();
		let origin = RawOrigin::Signed(caller);
		let calls: Vec<_> = payout_calls_arg.iter().map(|arg|
			Call::<T>::payout_stakers { validator_stash: arg.0.clone(), era: arg.1 }.encode()
		).collect();
	}: {
		for call in calls {
			<Call<T> as Decode>::decode(&mut &*call)
				.expect("call is encoded above, encoding must be correct")
				.dispatch_bypass_filter(origin.clone().into())?;
		}
	}

	#[extra]
	do_slash {
		let l in 1 .. MaxUnlockingChunks::get() as u32;
		let (stash, controller) = create_stash_controller::<T>(0, 100, Default::default())?;
		let mut staking_ledger = Ledger::<T>::get(controller.clone()).unwrap();
		let unlock_chunk = UnlockChunk::<BalanceOf<T>> {
			value: 1u32.into(),
			era: EraIndex::zero(),
		};
		for _ in 0 .. l {
			staking_ledger.unlocking.try_push(unlock_chunk.clone()).unwrap();
		}
		Ledger::<T>::insert(controller, staking_ledger);
		let slash_amount = T::Currency::minimum_balance() * 10u32.into();
		let balance_before = T::Currency::free_balance(&stash);
	}: {
		crate::slashing::do_slash::<T>(
			&stash,
			slash_amount,
			&mut BalanceOf::<T>::zero(),
			&mut NegativeImbalanceOf::<T>::zero()
		);
	} verify {
		let balance_after = T::Currency::free_balance(&stash);
		assert!(balance_before > balance_after);
	}

	get_npos_voters {
		// number of validator intention.
		let v in (MaxValidators::<T>::get() / 2) .. MaxValidators::<T>::get();
		// number of nominator intention.
		let n in (MaxNominators::<T>::get() / 2) .. MaxNominators::<T>::get();
		// total number of slashing spans. Assigned to validators randomly.
		let s in 1 .. 20;

		let validators = create_validators_with_nominators_for_era::<T>(
			v, n, T::MaxNominations::get() as usize, false, None
		)?
		.into_iter()
		.map(|v| T::Lookup::lookup(v).unwrap())
		.collect::<Vec<_>>();

		(0..s).for_each(|index| {
			add_slashing_spans::<T>(&validators[index as usize], 10);
		});

		let num_voters = (v + n) as usize;
	}: {
		let voters = <Staking<T>>::get_npos_voters(None);
		assert_eq!(voters.len(), num_voters);
	}

	get_npos_targets {
		// number of validator intention.
		let v in (MaxValidators::<T>::get() / 2) .. MaxValidators::<T>::get();
		// number of nominator intention.
		let n = MaxNominators::<T>::get();

		let _ = create_validators_with_nominators_for_era::<T>(
			v, n, T::MaxNominations::get() as usize, false, None
		)?;
	}: {
		let targets = <Staking<T>>::get_npos_targets(None);
		assert_eq!(targets.len() as u32, v);
	}

	set_staking_configs_all_set {
	}: set_staking_configs(
		RawOrigin::Root,
		ConfigOp::Set(BalanceOf::<T>::max_value()),
		ConfigOp::Set(BalanceOf::<T>::max_value()),
		ConfigOp::Set(u32::MAX),
		ConfigOp::Set(u32::MAX),
		ConfigOp::Set(Percent::max_value()),
		ConfigOp::Set(Perbill::max_value())
	) verify {
		assert_eq!(MinNominatorBond::<T>::get(), BalanceOf::<T>::max_value());
		assert_eq!(MinValidatorBond::<T>::get(), BalanceOf::<T>::max_value());
		assert_eq!(MaxNominatorsCount::<T>::get(), Some(u32::MAX));
		assert_eq!(MaxValidatorsCount::<T>::get(), Some(u32::MAX));
		assert_eq!(ChillThreshold::<T>::get(), Some(Percent::from_percent(100)));
		assert_eq!(MinCommission::<T>::get(), Perbill::from_percent(100));
	}

	set_staking_configs_all_remove {
	}: set_staking_configs(
		RawOrigin::Root,
		ConfigOp::Remove,
		ConfigOp::Remove,
		ConfigOp::Remove,
		ConfigOp::Remove,
		ConfigOp::Remove,
		ConfigOp::Remove
	) verify {
		assert!(!MinNominatorBond::<T>::exists());
		assert!(!MinValidatorBond::<T>::exists());
		assert!(!MaxNominatorsCount::<T>::exists());
		assert!(!MaxValidatorsCount::<T>::exists());
		assert!(!ChillThreshold::<T>::exists());
		assert!(!MinCommission::<T>::exists());
	}

	chill_other {
		// clean up any existing state.
		clear_validators_and_nominators::<T>();

		let origin_weight = MinNominatorBond::<T>::get().max(T::Currency::minimum_balance());

		// setup a worst case list scenario. Note that we don't care about the setup of the
		// destination position because we are doing a removal from the list but no insert.
		let scenario = ListScenario::<T>::new(origin_weight, true)?;
		let controller = scenario.origin_controller1.clone();
		let stash = scenario.origin_stash1.clone();
		assert!(T::VoterList::contains(&stash));

		Staking::<T>::set_staking_configs(
			RawOrigin::Root.into(),
			ConfigOp::Set(BalanceOf::<T>::max_value()),
			ConfigOp::Set(BalanceOf::<T>::max_value()),
			ConfigOp::Set(0),
			ConfigOp::Set(0),
			ConfigOp::Set(Percent::from_percent(0)),
			ConfigOp::Set(Zero::zero()),
		)?;

		let caller = whitelisted_caller();
	}: _(RawOrigin::Signed(caller), controller.clone())
	verify {
		assert!(!T::VoterList::contains(&stash));
	}

	force_apply_min_commission {
		// Clean up any existing state
		clear_validators_and_nominators::<T>();

		// Create a validator with a commission of 50%
		let (stash, controller) =
			create_stash_controller::<T>(1, 1, RewardDestination::Staked)?;
		let validator_prefs =
			ValidatorPrefs { commission: Perbill::from_percent(50), ..Default::default() };
		Staking::<T>::validate(RawOrigin::Signed(controller).into(), validator_prefs)?;

		// Sanity check
		assert_eq!(
			Validators::<T>::get(&stash),
			ValidatorPrefs { commission: Perbill::from_percent(50), ..Default::default() }
		);

		// Set the min commission to 75%
		MinCommission::<T>::set(Perbill::from_percent(75));
		let caller = whitelisted_caller();
	}: _(RawOrigin::Signed(caller), stash.clone())
	verify {
		// The validators commission has been bumped to 75%
		assert_eq!(
			Validators::<T>::get(&stash),
			ValidatorPrefs { commission: Perbill::from_percent(75), ..Default::default() }
		);
	}

	impl_benchmark_test_suite!(
		Staking,
		crate::mock::ExtBuilder::default().has_stakers(true),
		crate::mock::Test,
		exec_name = build_and_execute
	);
}

#[cfg(test)]
mod tests {
	use super::*;
	use crate::mock::{Balances, ExtBuilder, Origin, Staking, Test};
	use frame_support::assert_ok;

	#[test]
	fn create_validators_with_nominators_for_era_works() {
		ExtBuilder::default().build_and_execute(|| {
			let v = 10;
			let n = 100;

			create_validators_with_nominators_for_era::<Test>(
				v,
				n,
				<Test as Config>::MaxNominations::get() as usize,
				false,
				None,
			)
			.unwrap();

			let count_validators = Validators::<Test>::iter().count();
			let count_nominators = Nominators::<Test>::iter().count();

			assert_eq!(count_validators, Validators::<Test>::count() as usize);
			assert_eq!(count_nominators, Nominators::<Test>::count() as usize);

			assert_eq!(count_validators, v as usize);
			assert_eq!(count_nominators, n as usize);
		});
	}

	#[test]
	fn create_validator_with_nominators_works() {
		ExtBuilder::default().build_and_execute(|| {
			let n = 10;

			let (validator_stash, nominators) = create_validator_with_nominators::<Test>(
				n,
				<Test as Config>::MaxNominatorRewardedPerValidator::get(),
				false,
				RewardDestination::Staked,
			)
			.unwrap();

			assert_eq!(nominators.len() as u32, n);

			let current_era = CurrentEra::<Test>::get().unwrap();

			let original_free_balance = Balances::free_balance(&validator_stash);
			assert_ok!(Staking::payout_stakers(Origin::signed(1337), validator_stash, current_era));
			let new_free_balance = Balances::free_balance(&validator_stash);

			assert!(original_free_balance < new_free_balance);
		});
	}

	#[test]
	fn add_slashing_spans_works() {
		ExtBuilder::default().build_and_execute(|| {
			let n = 10;

			let (validator_stash, _nominators) = create_validator_with_nominators::<Test>(
				n,
				<Test as Config>::MaxNominatorRewardedPerValidator::get(),
				false,
				RewardDestination::Staked,
			)
			.unwrap();

			// Add 20 slashing spans
			let num_of_slashing_spans = 20;
			add_slashing_spans::<Test>(&validator_stash, num_of_slashing_spans);

			let slashing_spans = SlashingSpans::<Test>::get(&validator_stash).unwrap();
			assert_eq!(slashing_spans.iter().count(), num_of_slashing_spans as usize);
			for i in 0..num_of_slashing_spans {
				assert!(SpanSlash::<Test>::contains_key((&validator_stash, i)));
			}

			// Test everything is cleaned up
			assert_ok!(Staking::kill_stash(&validator_stash, num_of_slashing_spans));
			assert!(SlashingSpans::<Test>::get(&validator_stash).is_none());
			for i in 0..num_of_slashing_spans {
				assert!(!SpanSlash::<Test>::contains_key((&validator_stash, i)));
			}
		});
	}

	#[test]
	fn test_payout_all() {
		ExtBuilder::default().build_and_execute(|| {
			let v = 10;
			let n = 100;

			let selected_benchmark = SelectedBenchmark::payout_all;
			let c = vec![
				(frame_benchmarking::BenchmarkParameter::v, v),
				(frame_benchmarking::BenchmarkParameter::n, n),
			];
			let closure_to_benchmark =
				<SelectedBenchmark as frame_benchmarking::BenchmarkingSetup<Test>>::instance(
					&selected_benchmark,
					&c,
					true,
				)
				.unwrap();

			assert_ok!(closure_to_benchmark());
		});
	}
}<|MERGE_RESOLUTION|>--- conflicted
+++ resolved
@@ -189,11 +189,7 @@
 
 		// find a destination weight that will trigger the worst case scenario
 		let dest_weight_as_vote =
-<<<<<<< HEAD
-			T::VoterList::weight_update_worst_case(&origin_stash1, is_increase);
-=======
-			T::SortedListProvider::score_update_worst_case(&origin_stash1, is_increase);
->>>>>>> 1ac8c349
+			T::VoterList::score_update_worst_case(&origin_stash1, is_increase);
 
 		let total_issuance = T::Currency::total_issuance();
 
