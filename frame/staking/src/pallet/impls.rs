--- conflicted
+++ resolved
@@ -18,13 +18,8 @@
 //! Implementations for the Staking FRAME Pallet.
 
 use frame_election_provider_support::{
-<<<<<<< HEAD
 	data_provider, BoundedSupportsOf, ElectionDataProvider, ElectionProvider, ExtendedBalance,
-	PageIndex, SortedListProvider, VoteWeight, VoteWeightProvider,
-=======
-	data_provider, ElectionDataProvider, ElectionProvider, SortedListProvider, Supports,
-	VoteWeight, VoteWeightProvider, VoterOf,
->>>>>>> 7ca67ee8
+	PageIndex, SortedListProvider, VoteWeight, VoteWeightProvider, VoterOf,
 };
 use frame_support::{
 	pallet_prelude::*,
@@ -868,17 +863,12 @@
 	/// ### Slashing
 	///
 	/// All nominations that have been submitted before the last non-zero slash of the validator are
-<<<<<<< HEAD
 	/// auto-chilled.
 	pub fn get_npos_voters_init(
 		maybe_max_len: Option<usize>,
 		remaining: PageIndex,
 		slashing_spans: &BTreeMap<T::AccountId, slashing::SlashingSpans>,
-	) -> Vec<(T::AccountId, VoteWeight, BoundedVec<T::AccountId, T::MaxNominations>)> {
-=======
-	/// auto-chilled, but still count towards the limit imposed by `maybe_max_len`.
-	pub fn get_npos_voters(maybe_max_len: Option<usize>) -> Vec<VoterOf<Self>> {
->>>>>>> 7ca67ee8
+	) -> Vec<VoterOf<Self>> {
 		let max_allowed_len = {
 			let nominator_count = Nominators::<T>::count() as usize;
 			let validator_count = Validators::<T>::count() as usize;
@@ -893,13 +883,6 @@
 		let mut validators_taken = 0u32;
 		for (validator, _) in <Validators<T>>::iter().take(max_allowed_len) {
 			// Append self vote.
-<<<<<<< HEAD
-			if let Ok(bounded_self_vote) = vec![validator.clone()].try_into() {
-				let self_vote = (validator.clone(), Self::weight_of(&validator), bounded_self_vote);
-				all_voters.push(self_vote);
-				validators_taken.saturating_inc();
-			}
-=======
 			let self_vote = (
 				validator.clone(),
 				Self::weight_of(&validator),
@@ -909,7 +892,6 @@
 			);
 			all_voters.push(self_vote);
 			validators_taken.saturating_inc();
->>>>>>> 7ca67ee8
 		}
 
 		// .. and grab whatever we have left from nominators.
@@ -1095,25 +1077,16 @@
 		Ok(Self::validator_count())
 	}
 
-<<<<<<< HEAD
 	fn voters(
 		maybe_max_len: Option<usize>,
 		remaining: PageIndex,
-	) -> data_provider::Result<
-		Vec<(T::AccountId, VoteWeight, BoundedVec<T::AccountId, Self::MaxVotesPerVoter>)>,
-	> {
+	) -> data_provider::Result<Vec<VoterOf<Self>>> {
 		// check a few counters one last time...
 		debug_assert_eq!(
 			Nominators::<T>::count(),
 			T::SortedListProvider::count(),
 			"voter_count must be accurate",
 		);
-=======
-	fn voters(maybe_max_len: Option<usize>) -> data_provider::Result<Vec<VoterOf<Self>>> {
-		// This can never fail -- if `maybe_max_len` is `Some(_)` we handle it.
-		let voters = Self::get_npos_voters(maybe_max_len);
-		debug_assert!(maybe_max_len.map_or(true, |max| voters.len() <= max));
->>>>>>> 7ca67ee8
 
 		let slashing_spans = <SlashingSpans<T>>::iter().collect::<BTreeMap<_, _>>();
 		if let Some(last) = LastIteratedNominator::<T>::get() {
@@ -1185,11 +1158,6 @@
 		let stake = <BalanceOf<T>>::try_from(weight).unwrap_or_else(|_| {
 			panic!("cannot convert a VoteWeight into BalanceOf, benchmark needs reconfiguring.")
 		});
-<<<<<<< HEAD
-
-=======
-		let targets = targets.try_into().unwrap();
->>>>>>> 7ca67ee8
 		<Bonded<T>>::insert(voter.clone(), voter.clone());
 		<Ledger<T>>::insert(
 			voter.clone(),
@@ -1237,11 +1205,7 @@
 
 	#[cfg(feature = "runtime-benchmarks")]
 	fn put_snapshot(
-<<<<<<< HEAD
-		voters: Vec<(T::AccountId, VoteWeight, BoundedVec<T::AccountId, Self::MaxVotesPerVoter>)>,
-=======
 		voters: Vec<VoterOf<Self>>,
->>>>>>> 7ca67ee8
 		targets: Vec<T::AccountId>,
 		target_stake: Option<VoteWeight>,
 	) {
