// This file is part of Substrate.

// Copyright (C) 2017-2020 Parity Technologies (UK) Ltd.
// SPDX-License-Identifier: GPL-3.0-or-later WITH Classpath-exception-2.0

// This program is free software: you can redistribute it and/or modify
// it under the terms of the GNU General Public License as published by
// the Free Software Foundation, either version 3 of the License, or
// (at your option) any later version.

// This program is distributed in the hope that it will be useful,
// but WITHOUT ANY WARRANTY; without even the implied warranty of
// MERCHANTABILITY or FITNESS FOR A PARTICULAR PURPOSE. See the
// GNU General Public License for more details.

// You should have received a copy of the GNU General Public License
// along with this program. If not, see <https://www.gnu.org/licenses/>.

//! Substrate CLI library.

#![warn(missing_docs)]
#![warn(unused_extern_crates)]
#![warn(unused_imports)]
#![warn(unused_crate_dependencies)]

pub mod arg_enums;
mod commands;
mod config;
mod error;
mod params;
mod runner;

pub use arg_enums::*;
pub use commands::*;
pub use config::*;
pub use error::*;
pub use params::*;
pub use runner::*;
pub use sc_cli_proc_macro::*;
pub use sc_service::{ChainSpec, Role};
use sc_service::{Configuration, TaskExecutor};
pub use sp_version::RuntimeVersion;
use std::io::Write;
pub use structopt;
use structopt::{
	clap::{self, AppSettings},
	StructOpt,
};
use tracing_subscriber::{
	fmt::time::ChronoLocal,
	EnvFilter,
	FmtSubscriber,
	Layer,
	layer::SubscriberExt,
};
pub use sc_tracing::logging;

pub use logging::PREFIX_LOG_SPAN;
#[doc(hidden)]
pub use tracing;

/// Substrate client CLI
///
/// This trait needs to be defined on the root structopt of the application. It will provide the
/// implementation name, version, executable name, description, author, support_url, copyright start
/// year and most importantly: how to load the chain spec.
///
/// StructOpt must not be in scope to use from_args (or the similar methods). This trait provides
/// its own implementation that will fill the necessary field based on the trait's functions.
pub trait SubstrateCli: Sized {
	/// Implementation name.
	fn impl_name() -> String;

	/// Implementation version.
	///
	/// By default this will look like this: 2.0.0-b950f731c-x86_64-linux-gnu where the hash is the
	/// short commit hash of the commit of in the Git repository.
	fn impl_version() -> String;

	/// Executable file name.
	///
	/// Extracts the file name from `std::env::current_exe()`.
	/// Resorts to the env var `CARGO_PKG_NAME` in case of Error.
	fn executable_name() -> String {
		std::env::current_exe().ok()
			.and_then(|e| e.file_name().map(|s| s.to_os_string()))
			.and_then(|w| w.into_string().ok())
			.unwrap_or_else(|| env!("CARGO_PKG_NAME").into())
	}

	/// Executable file description.
	fn description() -> String;

	/// Executable file author.
	fn author() -> String;

	/// Support URL.
	fn support_url() -> String;

	/// Copyright starting year (x-current year)
	fn copyright_start_year() -> i32;

	/// Chain spec factory
	fn load_spec(&self, id: &str) -> std::result::Result<Box<dyn ChainSpec>, String>;

	/// Helper function used to parse the command line arguments. This is the equivalent of
	/// `structopt`'s `from_iter()` except that it takes a `VersionInfo` argument to provide the name of
	/// the application, author, "about" and version. It will also set `AppSettings::GlobalVersion`.
	///
	/// To allow running the node without subcommand, tt also sets a few more settings:
	/// `AppSettings::ArgsNegateSubcommands` and `AppSettings::SubcommandsNegateReqs`.
	///
	/// Gets the struct from the command line arguments. Print the
	/// error message and quit the program in case of failure.
	fn from_args() -> Self
	where
		Self: StructOpt + Sized,
	{
		<Self as SubstrateCli>::from_iter(&mut std::env::args_os())
	}

	/// Helper function used to parse the command line arguments. This is the equivalent of
	/// `structopt`'s `from_iter()` except that it takes a `VersionInfo` argument to provide the name of
	/// the application, author, "about" and version. It will also set `AppSettings::GlobalVersion`.
	///
	/// To allow running the node without subcommand, it also sets a few more settings:
	/// `AppSettings::ArgsNegateSubcommands` and `AppSettings::SubcommandsNegateReqs`.
	///
	/// Gets the struct from any iterator such as a `Vec` of your making.
	/// Print the error message and quit the program in case of failure.
	fn from_iter<I>(iter: I) -> Self
	where
		Self: StructOpt + Sized,
		I: IntoIterator,
		I::Item: Into<std::ffi::OsString> + Clone,
	{
		let app = <Self as StructOpt>::clap();

		let mut full_version = Self::impl_version();
		full_version.push_str("\n");

		let name = Self::executable_name();
		let author = Self::author();
		let about = Self::description();
		let app = app
			.name(name)
			.author(author.as_str())
			.about(about.as_str())
			.version(full_version.as_str())
			.settings(&[
				AppSettings::GlobalVersion,
				AppSettings::ArgsNegateSubcommands,
				AppSettings::SubcommandsNegateReqs,
			]);

		let matches = match app.get_matches_from_safe(iter) {
			Ok(matches) => matches,
			Err(mut e) => {
				// To support pipes, we can not use `writeln!` as any error
				// results in a "broken pipe" error.
				//
				// Instead we write directly to `stdout` and ignore any error
				// as we exit afterwards anyway.
				e.message.extend("\n".chars());

				if e.use_stderr() {
					let _ = std::io::stderr().write_all(e.message.as_bytes());
					std::process::exit(1);
				} else {
					let _ = std::io::stdout().write_all(e.message.as_bytes());
					std::process::exit(0);
				}
			},
		};

		<Self as StructOpt>::from_clap(&matches)
	}

	/// Helper function used to parse the command line arguments. This is the equivalent of
	/// `structopt`'s `from_iter()` except that it takes a `VersionInfo` argument to provide the name of
	/// the application, author, "about" and version. It will also set `AppSettings::GlobalVersion`.
	///
	/// To allow running the node without subcommand, it also sets a few more settings:
	/// `AppSettings::ArgsNegateSubcommands` and `AppSettings::SubcommandsNegateReqs`.
	///
	/// Gets the struct from any iterator such as a `Vec` of your making.
	/// Print the error message and quit the program in case of failure.
	///
	/// **NOTE:** This method WILL NOT exit when `--help` or `--version` (or short versions) are
	/// used. It will return a [`clap::Error`], where the [`clap::Error::kind`] is a
	/// [`clap::ErrorKind::HelpDisplayed`] or [`clap::ErrorKind::VersionDisplayed`] respectively.
	/// You must call [`clap::Error::exit`] or perform a [`std::process::exit`].
	fn try_from_iter<I>(iter: I) -> clap::Result<Self>
	where
		Self: StructOpt + Sized,
		I: IntoIterator,
		I::Item: Into<std::ffi::OsString> + Clone,
	{
		let app = <Self as StructOpt>::clap();

		let mut full_version = Self::impl_version();
		full_version.push_str("\n");

		let name = Self::executable_name();
		let author = Self::author();
		let about = Self::description();
		let app = app
			.name(name)
			.author(author.as_str())
			.about(about.as_str())
			.version(full_version.as_str());

		let matches = app.get_matches_from_safe(iter)?;

		Ok(<Self as StructOpt>::from_clap(&matches))
	}

	/// Returns the client ID: `{impl_name}/v{impl_version}`
	fn client_id() -> String {
		format!("{}/v{}", Self::impl_name(), Self::impl_version())
	}

	/// Only create a Configuration for the command provided in argument
	fn create_configuration<T: CliConfiguration<DVC>, DVC: DefaultConfigurationValues>(
		&self,
		command: &T,
		task_executor: TaskExecutor,
	) -> error::Result<Configuration> {
		command.create_configuration(self, task_executor)
	}

	/// Create a runner for the command provided in argument. This will create a Configuration and
	/// a tokio runtime
	fn create_runner<T: CliConfiguration>(&self, command: &T) -> error::Result<Runner<Self>> {
		command.init::<Self>()?;
		Runner::new(self, command)
	}

	/// Native runtime version.
	fn native_runtime_version(chain_spec: &Box<dyn ChainSpec>) -> &'static RuntimeVersion;
}

/// Initialize the global logger
///
/// This sets various global logging and tracing instances and thus may only be called once.
pub fn init_logger(
	pattern: &str,
	tracing_receiver: sc_tracing::TracingReceiver,
	profiling_targets: Option<String>,
	disable_log_reloading: bool,
) -> std::result::Result<(), String>
{
	if let Err(e) = tracing_log::LogTracer::init() {
		return Err(format!(
			"Registering Substrate logger failed: {:}!", e
		))
	}

	let mut env_filter = EnvFilter::default()
		// Disable info logging by default for some modules.
		.add_directive("ws=off".parse().expect("provided directive is valid"))
		.add_directive("yamux=off".parse().expect("provided directive is valid"))
		.add_directive("cranelift_codegen=off".parse().expect("provided directive is valid"))
		// Set warn logging by default for some modules.
		.add_directive("cranelift_wasm=warn".parse().expect("provided directive is valid"))
		.add_directive("hyper=warn".parse().expect("provided directive is valid"))
		// Enable info for others.
		.add_directive(tracing_subscriber::filter::LevelFilter::INFO.into());

	if let Ok(lvl) = std::env::var("RUST_LOG") {
		if lvl != "" {
			env_filter = add_directives(env_filter, &lvl);
		}
	}

	if pattern != "" {
		// We're not sure if log or tracing is available at this moment, so silently ignore the
		// parse error.
		env_filter = add_directives(env_filter, pattern);
	}

	// If we're only logging `INFO` entries then we'll use a simplified logging format.
	let simple = match Layer::<FmtSubscriber>::max_level_hint(&env_filter) {
		Some(level) if level <= tracing_subscriber::filter::LevelFilter::INFO => true,
		_ => false,
	};

	// Always log the special target `sc_tracing`, overrides global level.
	// NOTE: this must be done after we check the `max_level_hint` otherwise
	// it is always raised to `TRACE`.
	env_filter = env_filter.add_directive(
		"sc_tracing=trace"
			.parse()
			.expect("provided directive is valid"),
	);

	// Make sure to include profiling targets in the filter
	if let Some(profiling_targets) = profiling_targets.clone() {
		env_filter = add_directives(env_filter, &profiling_targets);
	}

<<<<<<< HEAD
	let isatty = atty::is(atty::Stream::Stderr);
=======
	let enable_color = atty::is(atty::Stream::Stderr);
>>>>>>> 69198d1e
	let timer = ChronoLocal::with_format(if simple {
		"%Y-%m-%d %H:%M:%S".to_string()
	} else {
		"%Y-%m-%d %H:%M:%S%.3f".to_string()
	});

	let subscriber_builder = FmtSubscriber::builder()
		.with_env_filter(env_filter)
		.with_writer(std::io::stderr as _)
		.event_format(logging::EventFormat {
			timer,
<<<<<<< HEAD
			ansi: isatty,
			display_target: !simple,
			display_level: !simple,
			display_thread_name: !simple,
		});
	if disable_log_reloading {
		let subscriber = subscriber_builder
			.finish()
			.with(logging::NodeNameLayer);
		initialize_tracing(subscriber, tracing_receiver, profiling_targets)
	} else {
		let subscriber_builder = subscriber_builder.with_filter_reloading();
		let handle = subscriber_builder.reload_handle();
		sc_tracing::set_reload_handle(handle);
		let subscriber = subscriber_builder
			.finish()
			.with(logging::NodeNameLayer);
		initialize_tracing(subscriber, tracing_receiver, profiling_targets)
	}
}

fn add_directives(mut env_filter: EnvFilter, directives: &str) -> EnvFilter
{
	use sc_tracing::parse_directives;
=======
			display_target: !simple,
			display_level: !simple,
			display_thread_name: !simple,
			enable_color,
		})
		.finish()
		.with(logging::NodeNameLayer);
>>>>>>> 69198d1e

	let (oks, errs): (Vec<_>, Vec<_>) = parse_directives(directives)
		.into_iter()
		.partition(|res| res.is_ok());
	for invalid_directive in errs {
		eprintln!("Logging directive not valid: {}",
				  invalid_directive.expect_err("Already partitioned into Result::Err; qed")
		);
	}
	for directive in oks {
		env_filter = env_filter.add_directive(
			directive.expect("Already partitioned into Result::Ok; qed")
		);
	}
	env_filter
}

fn initialize_tracing<S>(
	subscriber: S,
	tracing_receiver: sc_tracing::TracingReceiver,
	profiling_targets: Option<String>,
)  -> std::result::Result<(), String>
where
	S: tracing::Subscriber + Send + Sync + 'static,
{
	if let Some(profiling_targets) = profiling_targets {
		let profiling = sc_tracing::ProfilingLayer::new(tracing_receiver, &profiling_targets);

		if let Err(e) = tracing::subscriber::set_global_default(subscriber.with(profiling)) {
			return Err(format!(
				"Registering Substrate tracing subscriber failed: {:}!", e
			))
		}
	} else {
		if let Err(e) = tracing::subscriber::set_global_default(subscriber) {
			return Err(format!(
				"Registering Substrate tracing subscriber  failed: {:}!", e
			))
		}
	}
	Ok(())
}

#[cfg(test)]
mod tests {
	use super::*;
	use crate as sc_cli;
	use std::{env, process::Command};
	use tracing::{metadata::Kind, subscriber::Interest, Callsite, Level, Metadata};

	#[test]
	fn test_logger_filters() {
		let test_pattern = "afg=debug,sync=trace,client=warn,telemetry,something-with-dash=error";
		init_logger(&test_pattern, Default::default(), Default::default(), false).unwrap();

		tracing::dispatcher::get_default(|dispatcher| {
			let test_filter = |target, level| {
				struct DummyCallSite;
				impl Callsite for DummyCallSite {
					fn set_interest(&self, _: Interest) {}
					fn metadata(&self) -> &Metadata<'_> {
						unreachable!();
					}
				}

				let metadata = tracing::metadata!(
					name: "",
					target: target,
					level: level,
					fields: &[],
					callsite: &DummyCallSite,
					kind: Kind::SPAN,
				);

				dispatcher.enabled(&metadata)
			};

			assert!(test_filter("afg", Level::INFO));
			assert!(test_filter("afg", Level::DEBUG));
			assert!(!test_filter("afg", Level::TRACE));

			assert!(test_filter("sync", Level::TRACE));
			assert!(test_filter("client", Level::WARN));

			assert!(test_filter("telemetry", Level::TRACE));
			assert!(test_filter("something-with-dash", Level::ERROR));
		});
	}

	const EXPECTED_LOG_MESSAGE: &'static str = "yeah logging works as expected";

	#[test]
	fn dash_in_target_name_works() {
		let executable = env::current_exe().unwrap();
		let output = Command::new(executable)
			.env("ENABLE_LOGGING", "1")
			.args(&["--nocapture", "log_something_with_dash_target_name"])
			.output()
			.unwrap();

		let output = String::from_utf8(output.stderr).unwrap();
		assert!(output.contains(EXPECTED_LOG_MESSAGE));
	}

	/// This is no actual test, it will be used by the `dash_in_target_name_works` test.
	/// The given test will call the test executable to only execute this test that
	/// will only print `EXPECTED_LOG_MESSAGE` through logging while using a target
	/// name that contains a dash. This ensures that targets names with dashes work.
	#[test]
	fn log_something_with_dash_target_name() {
		if env::var("ENABLE_LOGGING").is_ok() {
			let test_pattern = "test-target=info";
			init_logger(&test_pattern, Default::default(), Default::default(), false).unwrap();

			log::info!(target: "test-target", "{}", EXPECTED_LOG_MESSAGE);
		}
	}

	const EXPECTED_NODE_NAME: &'static str = "THE_NODE";

	#[test]
	fn prefix_in_log_lines() {
		let re = regex::Regex::new(&format!(
			r"^\d{{4}}-\d{{2}}-\d{{2}} \d{{2}}:\d{{2}}:\d{{2}}  \[{}\] {}$",
			EXPECTED_NODE_NAME,
			EXPECTED_LOG_MESSAGE,
		)).unwrap();
		let executable = env::current_exe().unwrap();
		let output = Command::new(executable)
			.env("ENABLE_LOGGING", "1")
			.args(&["--nocapture", "prefix_in_log_lines_entrypoint"])
			.output()
			.unwrap();

		let output = String::from_utf8(output.stderr).unwrap();
		assert!(
			re.is_match(output.trim()),
			format!("Expected:\n{}\nGot:\n{}", re, output),
		);
	}

	/// This is no actual test, it will be used by the `prefix_in_log_lines` test.
	/// The given test will call the test executable to only execute this test that
	/// will only print a log line prefixed by the node name `EXPECTED_NODE_NAME`.
	#[test]
	fn prefix_in_log_lines_entrypoint() {
		if env::var("ENABLE_LOGGING").is_ok() {
<<<<<<< HEAD
			let test_pattern = "test-target=info";
			init_logger(&test_pattern, Default::default(), Default::default(), false).unwrap();
=======
			init_logger("", Default::default(), Default::default()).unwrap();
>>>>>>> 69198d1e
			prefix_in_log_lines_process();
		}
	}

	#[crate::prefix_logs_with(EXPECTED_NODE_NAME)]
	fn prefix_in_log_lines_process() {
		log::info!("{}", EXPECTED_LOG_MESSAGE);
	}

	/// This is no actual test, it will be used by the `do_not_write_with_colors_on_tty` test.
	/// The given test will call the test executable to only execute this test that
	/// will only print a log line with some colors in it.
	#[test]
	fn do_not_write_with_colors_on_tty_entrypoint() {
		if env::var("ENABLE_LOGGING").is_ok() {
			init_logger("", Default::default(), Default::default()).unwrap();
			log::info!("{}", ansi_term::Colour::Yellow.paint(EXPECTED_LOG_MESSAGE));
		}
	}

	#[test]
	fn do_not_write_with_colors_on_tty() {
		let re = regex::Regex::new(&format!(
			r"^\d{{4}}-\d{{2}}-\d{{2}} \d{{2}}:\d{{2}}:\d{{2}}  {}$",
			EXPECTED_LOG_MESSAGE,
		)).unwrap();
		let executable = env::current_exe().unwrap();
		let output = Command::new(executable)
			.env("ENABLE_LOGGING", "1")
			.args(&["--nocapture", "do_not_write_with_colors_on_tty_entrypoint"])
			.output()
			.unwrap();

		let output = String::from_utf8(output.stderr).unwrap();
		assert!(
			re.is_match(output.trim()),
			format!("Expected:\n{}\nGot:\n{}", re, output),
		);
	}
}<|MERGE_RESOLUTION|>--- conflicted
+++ resolved
@@ -299,11 +299,7 @@
 		env_filter = add_directives(env_filter, &profiling_targets);
 	}
 
-<<<<<<< HEAD
 	let isatty = atty::is(atty::Stream::Stderr);
-=======
-	let enable_color = atty::is(atty::Stream::Stderr);
->>>>>>> 69198d1e
 	let timer = ChronoLocal::with_format(if simple {
 		"%Y-%m-%d %H:%M:%S".to_string()
 	} else {
@@ -315,7 +311,6 @@
 		.with_writer(std::io::stderr as _)
 		.event_format(logging::EventFormat {
 			timer,
-<<<<<<< HEAD
 			ansi: isatty,
 			display_target: !simple,
 			display_level: !simple,
@@ -340,15 +335,6 @@
 fn add_directives(mut env_filter: EnvFilter, directives: &str) -> EnvFilter
 {
 	use sc_tracing::parse_directives;
-=======
-			display_target: !simple,
-			display_level: !simple,
-			display_thread_name: !simple,
-			enable_color,
-		})
-		.finish()
-		.with(logging::NodeNameLayer);
->>>>>>> 69198d1e
 
 	let (oks, errs): (Vec<_>, Vec<_>) = parse_directives(directives)
 		.into_iter()
@@ -496,12 +482,8 @@
 	#[test]
 	fn prefix_in_log_lines_entrypoint() {
 		if env::var("ENABLE_LOGGING").is_ok() {
-<<<<<<< HEAD
 			let test_pattern = "test-target=info";
 			init_logger(&test_pattern, Default::default(), Default::default(), false).unwrap();
-=======
-			init_logger("", Default::default(), Default::default()).unwrap();
->>>>>>> 69198d1e
 			prefix_in_log_lines_process();
 		}
 	}
