--- conflicted
+++ resolved
@@ -24,14 +24,7 @@
 
 mod policy;
 
-<<<<<<< HEAD
 pub use policy::DenyUnsafe;
-=======
-pub use helpers::Receiver;
-pub use jsonrpc_core::IoHandlerExtension as RpcExtension;
-pub use metadata::Metadata;
-pub use policy::{DenyUnsafe, UnsafeRpcError};
->>>>>>> b9d86e1e
 
 pub mod author;
 pub mod chain;
