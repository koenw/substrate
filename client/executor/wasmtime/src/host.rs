// This file is part of Substrate.

// Copyright (C) 2019-2022 Parity Technologies (UK) Ltd.
// SPDX-License-Identifier: GPL-3.0-or-later WITH Classpath-exception-2.0

// This program is free software: you can redistribute it and/or modify
// it under the terms of the GNU General Public License as published by
// the Free Software Foundation, either version 3 of the License, or
// (at your option) any later version.

// This program is distributed in the hope that it will be useful,
// but WITHOUT ANY WARRANTY; without even the implied warranty of
// MERCHANTABILITY or FITNESS FOR A PARTICULAR PURPOSE. See the
// GNU General Public License for more details.

// You should have received a copy of the GNU General Public License
// along with this program. If not, see <https://www.gnu.org/licenses/>.

//! This module defines `HostState` and `HostContext` structs which provide logic and state
//! required for execution of host.

<<<<<<< HEAD
use crate::{instance_wrapper::MemoryWrapper, runtime::StoreData, util};
use codec::{Decode, Encode};
=======
>>>>>>> 6913e07f
use log::trace;
use wasmtime::{Caller, Func, Val};

use codec::{Decode, Encode};
use sc_allocator::FreeingBumpHeapAllocator;
use sc_executor_common::{
	error::Result,
	sandbox::{self, SupervisorFuncIndex},
	util::MemoryTransfer,
};
use sp_sandbox::env as sandbox_env;
use sp_wasm_interface::{FunctionContext, MemoryId, Pointer, Sandbox, WordSize};

use crate::{runtime::StoreData, util};

// The sandbox store is inside of a Option<Box<..>>> so that we can temporarily borrow it.
struct SandboxStore(Option<Box<sandbox::Store<Func>>>);

// There are a bunch of `Rc`s within the sandbox store, however we only manipulate
// those within one thread so this should be safe.
unsafe impl Send for SandboxStore {}

/// The state required to construct a HostContext context. The context only lasts for one host
/// call, whereas the state is maintained for the duration of a Wasm runtime call, which may make
/// many different host calls that must share state.
pub struct HostState {
	sandbox_store: SandboxStore,
	allocator: FreeingBumpHeapAllocator,
	panic_message: Option<String>,
}

impl HostState {
	/// Constructs a new `HostState`.
	pub fn new(allocator: FreeingBumpHeapAllocator) -> Self {
		HostState {
			sandbox_store: SandboxStore(Some(Box::new(sandbox::Store::new(
				sandbox::SandboxBackend::TryWasmer,
			)))),
			allocator,
			panic_message: None,
		}
	}

	/// Takes the error message out of the host state, leaving a `None` in its place.
	pub fn take_panic_message(&mut self) -> Option<String> {
		self.panic_message.take()
	}
}

/// A `HostContext` implements `FunctionContext` for making host calls from a Wasmtime
/// runtime. The `HostContext` exists only for the lifetime of the call and borrows state from
/// a longer-living `HostState`.
pub(crate) struct HostContext<'a> {
	pub(crate) caller: Caller<'a, StoreData>,
}

impl<'a> HostContext<'a> {
	fn host_state(&self) -> &HostState {
		self.caller
			.data()
			.host_state()
			.expect("host state is not empty when calling a function in wasm; qed")
	}

	fn host_state_mut(&mut self) -> &mut HostState {
		self.caller
			.data_mut()
			.host_state_mut()
			.expect("host state is not empty when calling a function in wasm; qed")
	}

	fn sandbox_store(&self) -> &sandbox::Store<Func> {
		self.host_state()
			.sandbox_store
			.0
			.as_ref()
			.expect("sandbox store is only empty when temporarily borrowed")
	}

	fn sandbox_store_mut(&mut self) -> &mut sandbox::Store<Func> {
		self.host_state_mut()
			.sandbox_store
			.0
			.as_mut()
			.expect("sandbox store is only empty when temporarily borrowed")
	}
}

impl<'a> sp_wasm_interface::FunctionContext for HostContext<'a> {
	fn read_memory_into(
		&self,
		address: Pointer<u8>,
		dest: &mut [u8],
	) -> sp_wasm_interface::Result<()> {
		util::read_memory_into(&self.caller, address, dest).map_err(|e| e.to_string())
	}

	fn write_memory(&mut self, address: Pointer<u8>, data: &[u8]) -> sp_wasm_interface::Result<()> {
		util::write_memory_from(&mut self.caller, address, data).map_err(|e| e.to_string())
	}

	fn allocate_memory(&mut self, size: WordSize) -> sp_wasm_interface::Result<Pointer<u8>> {
		let memory = self.caller.data().memory();
		let mut allocator = self
			.host_state_mut()
			.allocator
			.take()
			.expect("allocator is not empty when calling a function in wasm; qed");

		let res = allocator
			.allocate(&mut MemoryWrapper(&memory, &mut self.caller), size)
			.map_err(|e| e.to_string());

		self.host_state_mut().allocator = Some(allocator);

		res
	}

	fn deallocate_memory(&mut self, ptr: Pointer<u8>) -> sp_wasm_interface::Result<()> {
		let memory = self.caller.data().memory();
		let mut allocator = self
			.host_state_mut()
			.allocator
			.take()
			.expect("allocator is not empty when calling a function in wasm; qed");

		let res = allocator
			.deallocate(&mut MemoryWrapper(&memory, &mut self.caller), ptr)
			.map_err(|e| e.to_string());

		self.host_state_mut().allocator = Some(allocator);

		res
	}

	fn sandbox(&mut self) -> &mut dyn Sandbox {
		self
	}

	fn register_panic_error_message(&mut self, message: &str) {
		self.caller
			.data_mut()
			.host_state_mut()
			.expect("host state is not empty when calling a function in wasm; qed")
			.panic_message = Some(message.to_owned());
	}
}

impl<'a> Sandbox for HostContext<'a> {
	fn memory_get(
		&mut self,
		memory_id: MemoryId,
		offset: WordSize,
		buf_ptr: Pointer<u8>,
		buf_len: WordSize,
	) -> sp_wasm_interface::Result<u32> {
		let sandboxed_memory = self.sandbox_store().memory(memory_id).map_err(|e| e.to_string())?;

		let len = buf_len as usize;

		let buffer = match sandboxed_memory.read(Pointer::new(offset as u32), len) {
			Err(_) => return Ok(sandbox_env::ERR_OUT_OF_BOUNDS),
			Ok(buffer) => buffer,
		};

		if util::write_memory_from(&mut self.caller, buf_ptr, &buffer).is_err() {
			return Ok(sandbox_env::ERR_OUT_OF_BOUNDS)
		}

		Ok(sandbox_env::ERR_OK)
	}

	fn memory_set(
		&mut self,
		memory_id: MemoryId,
		offset: WordSize,
		val_ptr: Pointer<u8>,
		val_len: WordSize,
	) -> sp_wasm_interface::Result<u32> {
		let sandboxed_memory = self.sandbox_store().memory(memory_id).map_err(|e| e.to_string())?;

		let len = val_len as usize;

		let buffer = match util::read_memory(&self.caller, val_ptr, len) {
			Err(_) => return Ok(sandbox_env::ERR_OUT_OF_BOUNDS),
			Ok(buffer) => buffer,
		};

		if sandboxed_memory.write_from(Pointer::new(offset as u32), &buffer).is_err() {
			return Ok(sandbox_env::ERR_OUT_OF_BOUNDS)
		}

		Ok(sandbox_env::ERR_OK)
	}

	fn memory_teardown(&mut self, memory_id: MemoryId) -> sp_wasm_interface::Result<()> {
		self.sandbox_store_mut().memory_teardown(memory_id).map_err(|e| e.to_string())
	}

	fn memory_new(&mut self, initial: u32, maximum: u32) -> sp_wasm_interface::Result<u32> {
		self.sandbox_store_mut().new_memory(initial, maximum).map_err(|e| e.to_string())
	}

	fn invoke(
		&mut self,
		instance_id: u32,
		export_name: &str,
		mut args: &[u8],
		return_val: Pointer<u8>,
		return_val_len: u32,
		state: u32,
	) -> sp_wasm_interface::Result<u32> {
		trace!(target: "sp-sandbox", "invoke, instance_idx={}", instance_id);

		// Deserialize arguments and convert them into wasmi types.
		let args = Vec::<sp_wasm_interface::Value>::decode(&mut args)
			.map_err(|_| "Can't decode serialized arguments for the invocation")?
			.into_iter()
			.collect::<Vec<_>>();

		let instance = self.sandbox_store().instance(instance_id).map_err(|e| e.to_string())?;

		let dispatch_thunk =
			self.sandbox_store().dispatch_thunk(instance_id).map_err(|e| e.to_string())?;

		let result = instance.invoke(
			export_name,
			&args,
			state,
			&mut SandboxContext { host_context: self, dispatch_thunk },
		);

		match result {
			Ok(None) => Ok(sandbox_env::ERR_OK),
			Ok(Some(val)) => {
				// Serialize return value and write it back into the memory.
				sp_wasm_interface::ReturnValue::Value(val.into()).using_encoded(|val| {
					if val.len() > return_val_len as usize {
						return Err("Return value buffer is too small".into())
					}
					<HostContext as FunctionContext>::write_memory(self, return_val, val)
						.map_err(|_| "can't write return value")?;
					Ok(sandbox_env::ERR_OK)
				})
			},
			Err(_) => Ok(sandbox_env::ERR_EXECUTION),
		}
	}

	fn instance_teardown(&mut self, instance_id: u32) -> sp_wasm_interface::Result<()> {
		self.sandbox_store_mut()
			.instance_teardown(instance_id)
			.map_err(|e| e.to_string())
	}

	fn instance_new(
		&mut self,
		dispatch_thunk_id: u32,
		wasm: &[u8],
		raw_env_def: &[u8],
		state: u32,
	) -> sp_wasm_interface::Result<u32> {
		// Extract a dispatch thunk from the instance's table by the specified index.
		let dispatch_thunk = {
			let table = self
				.caller
				.data()
				.table()
				.ok_or("Runtime doesn't have a table; sandbox is unavailable")?;
			let table_item = table.get(&mut self.caller, dispatch_thunk_id);

			table_item
				.ok_or("dispatch_thunk_id is out of bounds")?
				.funcref()
				.ok_or("dispatch_thunk_idx should be a funcref")?
				.ok_or("dispatch_thunk_idx should point to actual func")?
				.clone()
		};

		let guest_env = match sandbox::GuestEnvironment::decode(self.sandbox_store(), raw_env_def) {
			Ok(guest_env) => guest_env,
			Err(_) => return Ok(sandbox_env::ERR_MODULE as u32),
		};

		let mut store = self
			.host_state_mut()
			.sandbox_store
			.0
			.take()
			.expect("sandbox store is only empty when borrowed");

		// Catch any potential panics so that we can properly restore the sandbox store
		// which we've destructively borrowed.
		let result = std::panic::catch_unwind(std::panic::AssertUnwindSafe(|| {
			store.instantiate(
				wasm,
				guest_env,
				state,
				&mut SandboxContext { host_context: self, dispatch_thunk },
			)
		}));

		self.host_state_mut().sandbox_store.0 = Some(store);

		let result = match result {
			Ok(result) => result,
			Err(error) => std::panic::resume_unwind(error),
		};

		let instance_idx_or_err_code = match result {
			Ok(instance) => instance.register(self.sandbox_store_mut(), dispatch_thunk),
			Err(sandbox::InstantiationError::StartTrapped) => sandbox_env::ERR_EXECUTION,
			Err(_) => sandbox_env::ERR_MODULE,
		};

		Ok(instance_idx_or_err_code as u32)
	}

	fn get_global_val(
		&self,
		instance_idx: u32,
		name: &str,
	) -> sp_wasm_interface::Result<Option<sp_wasm_interface::Value>> {
		self.sandbox_store()
			.instance(instance_idx)
			.map(|i| i.get_global_val(name))
			.map_err(|e| e.to_string())
	}
}

struct SandboxContext<'a, 'b> {
	host_context: &'a mut HostContext<'b>,
	dispatch_thunk: Func,
}

impl<'a, 'b> sandbox::SandboxContext for SandboxContext<'a, 'b> {
	fn invoke(
		&mut self,
		invoke_args_ptr: Pointer<u8>,
		invoke_args_len: WordSize,
		state: u32,
		func_idx: SupervisorFuncIndex,
	) -> Result<i64> {
		let mut ret_vals = [Val::null()];
		let result = self.dispatch_thunk.call(
			&mut self.host_context.caller,
			&[
				Val::I32(u32::from(invoke_args_ptr) as i32),
				Val::I32(invoke_args_len as i32),
				Val::I32(state as i32),
				Val::I32(usize::from(func_idx) as i32),
			],
			&mut ret_vals,
		);

		match result {
			Ok(()) =>
				if let Some(ret_val) = ret_vals[0].i64() {
					Ok(ret_val)
				} else {
					Err("Supervisor function returned unexpected result!".into())
				},
			Err(err) => Err(err.to_string().into()),
		}
	}

	fn supervisor_context(&mut self) -> &mut dyn FunctionContext {
		self.host_context
	}
}<|MERGE_RESOLUTION|>--- conflicted
+++ resolved
@@ -19,11 +19,6 @@
 //! This module defines `HostState` and `HostContext` structs which provide logic and state
 //! required for execution of host.
 
-<<<<<<< HEAD
-use crate::{instance_wrapper::MemoryWrapper, runtime::StoreData, util};
-use codec::{Decode, Encode};
-=======
->>>>>>> 6913e07f
 use log::trace;
 use wasmtime::{Caller, Func, Val};
 
@@ -38,6 +33,7 @@
 use sp_wasm_interface::{FunctionContext, MemoryId, Pointer, Sandbox, WordSize};
 
 use crate::{runtime::StoreData, util};
+use crate::{instance_wrapper::MemoryWrapper};
 
 // The sandbox store is inside of a Option<Box<..>>> so that we can temporarily borrow it.
 struct SandboxStore(Option<Box<sandbox::Store<Func>>>);
