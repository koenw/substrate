--- conflicted
+++ resolved
@@ -1923,14 +1923,9 @@
 
 			let trie: InMemoryBackend<BlakeTwo256> =
 				(storage.clone(), StateVersion::default()).into();
-<<<<<<< HEAD
 			let trie_root = trie.root().clone();
 			let backend =
 				TrieBackendBuilder::wrap(&trie).with_recorder(Default::default()).build();
-=======
-			let trie_root = trie.root();
-			let backend = crate::ProvingBackend::new(&trie);
->>>>>>> d602397a
 			let mut queries = Vec::new();
 			for c in 0..(5 + nb_child_trie / 2) {
 				// random existing query
