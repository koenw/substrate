--- conflicted
+++ resolved
@@ -259,94 +259,6 @@
 	fn state_hashed_value(&self) -> bool;
 }
 
-<<<<<<< HEAD
-impl<'a, T: Backend<H>, H: Hasher> Backend<H> for &'a T {
-	type Error = T::Error;
-	type Transaction = T::Transaction;
-	type TrieBackendStorage = T::TrieBackendStorage;
-
-	fn storage(&self, key: &[u8]) -> Result<Option<StorageKey>, Self::Error> {
-		(*self).storage(key)
-	}
-
-	fn child_storage(
-		&self,
-		child_info: &ChildInfo,
-		key: &[u8],
-	) -> Result<Option<StorageKey>, Self::Error> {
-		(*self).child_storage(child_info, key)
-	}
-
-	fn apply_to_child_keys_while<F: FnMut(&[u8]) -> bool>(
-		&self,
-		child_info: &ChildInfo,
-		f: F,
-	) {
-		(*self).apply_to_child_keys_while(child_info, f)
-	}
-
-	fn next_storage_key(&self, key: &[u8]) -> Result<Option<StorageKey>, Self::Error> {
-		(*self).next_storage_key(key)
-	}
-
-	fn next_child_storage_key(
-		&self,
-		child_info: &ChildInfo,
-		key: &[u8],
-	) -> Result<Option<StorageKey>, Self::Error> {
-		(*self).next_child_storage_key(child_info, key)
-	}
-
-	fn for_keys_with_prefix<F: FnMut(&[u8])>(&self, prefix: &[u8], f: F) {
-		(*self).for_keys_with_prefix(prefix, f)
-	}
-
-	fn for_child_keys_with_prefix<F: FnMut(&[u8])>(
-		&self,
-		child_info: &ChildInfo,
-		prefix: &[u8],
-		f: F,
-	) {
-		(*self).for_child_keys_with_prefix(child_info, prefix, f)
-	}
-
-	fn storage_root<'b>(
-		&self,
-		delta: impl Iterator<Item=(&'b [u8], Option<&'b [u8]>)>,
-		flag_inner_hash_value: bool,
-	) -> (H::Out, Self::Transaction) where H::Out: Ord {
-		(*self).storage_root(delta, flag_inner_hash_value)
-	}
-
-	fn child_storage_root<'b>(
-		&self,
-		child_info: &ChildInfo,
-		delta: impl Iterator<Item=(&'b [u8], Option<&'b [u8]>)>,
-	) -> (H::Out, bool, Self::Transaction) where H::Out: Ord {
-		(*self).child_storage_root(child_info, delta)
-	}
-
-	fn pairs(&self) -> Vec<(StorageKey, StorageValue)> {
-		(*self).pairs()
-	}
-
-	fn for_key_values_with_prefix<F: FnMut(&[u8], &[u8])>(&self, prefix: &[u8], f: F) {
-		(*self).for_key_values_with_prefix(prefix, f);
-	}
-
-	fn register_overlay_stats(&mut self, _stats: &crate::stats::StateMachineStats) {	}
-
-	fn usage_info(&self) -> UsageInfo {
-		(*self).usage_info()
-	}
-
-	fn state_hashed_value(&self) -> bool {
-		(*self).state_hashed_value()
-	}
-}
-
-=======
->>>>>>> 1f3a8909
 /// Trait that allows consolidate two transactions together.
 pub trait Consolidate {
 	/// Consolidate two transactions into one.
