--- conflicted
+++ resolved
@@ -28,14 +28,9 @@
 	weight_type: syn::Type,
 	count: usize,
 ) -> TokenStream2 {
-<<<<<<< HEAD
-	let encode = encode_impl(ident.clone(), count);
-	let decode = decode_impl(ident.clone(), voter_type, target_type, weight_type, count);
-=======
 	let encode = encode_impl(&ident, count);
 	let decode = decode_impl(&ident, &voter_type, &target_type, &weight_type, count);
 	let scale_info = scale_info_impl(&ident, &voter_type, &target_type, &weight_type, count);
->>>>>>> 4f8e0cf6
 
 	quote! {
 		#encode
